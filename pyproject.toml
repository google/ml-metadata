--- conflicted
+++ resolved
@@ -20,11 +20,10 @@
   "numpy~=1.22.0",
 ]
 
-<<<<<<< HEAD
 [tool.pytest.ini_options]
 testpaths = ["ml_metadata/metadata_store/"]
 python_files = "*_test.py"
-=======
+
 [tool.ruff]
 line-length = 88
 
@@ -121,5 +120,4 @@
 convention = "google"
 
 [tool.isort]
-profile = "black"
->>>>>>> aa485688
+profile = "black"
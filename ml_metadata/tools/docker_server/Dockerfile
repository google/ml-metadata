--- conflicted
+++ resolved
@@ -31,15 +31,10 @@
   unzip \
   software-properties-common \
   git \
-<<<<<<< HEAD
-  python-dev \
-  python3-distutils \
   openjdk-8-jdk
-=======
   python3-distutils \
   python-is-python3 \
   python3-dev
->>>>>>> 80c40071
 
 # Set up Bazel 5.3.0
 ENV BAZEL_VERSION 5.3.0

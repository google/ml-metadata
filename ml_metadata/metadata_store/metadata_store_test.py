# Copyright 2019 Google LLC
#
# Licensed under the Apache License, Version 2.0 (the "License");
# you may not use this file except in compliance with the License.
# You may obtain a copy of the License at
#
#      http://www.apache.org/licenses/LICENSE-2.0
#
# Unless required by applicable law or agreed to in writing, software
# distributed under the License is distributed on an "AS IS" BASIS,
# WITHOUT WARRANTIES OR CONDITIONS OF ANY KIND, either express or implied.
# See the License for the specific language governing permissions and
# limitations under the License.
"""Tests for ml_metadata.MetadataStore."""
import collections
import os
import uuid
import pytest

<<<<<<< HEAD
from absl.testing import absltest
from absl.testing import parameterized
=======
from absl import flags
from absl.testing import absltest, parameterized
>>>>>>> aa485688

import ml_metadata as mlmd
from ml_metadata import errors
from ml_metadata.proto import metadata_store_pb2


@pytest.fixture(scope="class")
def cli_args(request):
    request.cls.cli_args = {
      "use_grpc_backend": request.config.getoption("--use_grpc_backend"),
      "grpc_host": request.config.getoption("--grpc_host"),
      "grpc_port": request.config.getoption("--grpc_port"),
    }


def _get_metadata_store(cli_args, grpc_max_receive_message_length=None,
                        grpc_client_timeout_sec=None,
                        grpc_http2_max_ping_strikes=None):
  if cli_args["use_grpc_backend"]:
    grpc_connection_config = metadata_store_pb2.MetadataStoreClientConfig()
    if grpc_max_receive_message_length:
      (grpc_connection_config.channel_arguments.max_receive_message_length
      ) = grpc_max_receive_message_length
    if grpc_client_timeout_sec is not None:
      grpc_connection_config.client_timeout_sec = grpc_client_timeout_sec
    if grpc_http2_max_ping_strikes is not None:
      (grpc_connection_config.channel_arguments.http2_max_ping_strikes
      ) = grpc_http2_max_ping_strikes
    if not cli_args["grpc_host"]:
      raise ValueError("grpc_host argument not set.")
    grpc_connection_config.host = cli_args["grpc_host"]
    if not cli_args["grpc_port"]:
      raise ValueError("grpc_port argument not set.")
    grpc_connection_config.port = cli_args["grpc_port"]
    return mlmd.MetadataStore(grpc_connection_config)

  connection_config = metadata_store_pb2.ConnectionConfig()
  connection_config.sqlite.SetInParent()
  return mlmd.MetadataStore(connection_config)


def _create_example_artifact_type(type_name, type_version=None):
  artifact_type = metadata_store_pb2.ArtifactType()
  artifact_type.name = type_name
  if type_version:
    artifact_type.version = type_version
  artifact_type.properties["foo"] = metadata_store_pb2.INT
  artifact_type.properties["bar"] = metadata_store_pb2.STRING
  artifact_type.properties["baz"] = metadata_store_pb2.DOUBLE
  return artifact_type


def _create_example_execution_type(type_name, type_version=None):
  execution_type = metadata_store_pb2.ExecutionType()
  execution_type.name = type_name
  if type_version:
    execution_type.version = type_version
  execution_type.properties["foo"] = metadata_store_pb2.INT
  execution_type.properties["bar"] = metadata_store_pb2.STRING
  execution_type.properties["baz"] = metadata_store_pb2.DOUBLE
  return execution_type


def _create_example_context_type(type_name, type_version=None):
  context_type = metadata_store_pb2.ContextType()
  context_type.name = type_name
  if type_version:
    context_type.version = type_version
  context_type.properties["foo"] = metadata_store_pb2.INT
  context_type.properties["bar"] = metadata_store_pb2.STRING
  context_type.properties["baz"] = metadata_store_pb2.DOUBLE
  return context_type


@pytest.mark.usefixtures("cli_args")
class MetadataStoreTest(parameterized.TestCase):

  def _get_test_type_name(self):
    return f"test_type_{uuid.uuid4()}"

  def _get_test_type_version(self):
    return f"test_version_{uuid.uuid4()}"

  def _get_test_db_name(self):
    return f"test_mlmd_{uuid.uuid4()}.db"

  def test_unset_connection_config(self):
    connection_config = metadata_store_pb2.ConnectionConfig()
    for _ in range(3):
      with self.assertRaises(RuntimeError):
        mlmd.MetadataStore(connection_config)

  def test_connection_config_with_retry_options(self):
    # both client and grpc modes have none-zero setting by default.
    store = _get_metadata_store(self.cli_args)
    self.assertGreater(store._max_num_retries, 0)
    connection_config = metadata_store_pb2.ConnectionConfig()
    connection_config.sqlite.SetInParent()
    want_num_retries = 100
    connection_config.retry_options.max_num_retries = want_num_retries
    store = mlmd.MetadataStore(connection_config)
    self.assertEqual(store._max_num_retries, want_num_retries)

  def test_connection_config_with_grpc_max_receive_message_length(self):
    # The test is irrelevant when not using grpc connection.
    if not self.cli_args["use_grpc_backend"]:
      return
    # Set max_receive_message_length to 100. The returned artifact type is
    # less than 100 bytes.
    artifact_type_name = self._get_test_type_name()
    artifact_type = _create_example_artifact_type(artifact_type_name)
    self.assertLess(artifact_type.ByteSize(), 100)
    store = _get_metadata_store(grpc_max_receive_message_length=100)
    store.put_artifact_type(artifact_type)
    _ = store.get_artifacts_by_type(type_name=artifact_type.name)

  def test_connection_config_with_grpc_max_receive_message_length_errors(self):
    # The test is irrelevant when not using grpc connection.
    if not self.cli_args["use_grpc_backend"]:
      return
    # Set max_receive_message_length to 1. The client should raise
    # ResourceExhaustedError as the returned artifact type is more than 1 byte.
    store = _get_metadata_store(self.self.cli_args, grpc_max_receive_message_length=1)
    artifact_type_name = self._get_test_type_name()
    artifact_type = _create_example_artifact_type(artifact_type_name)
    with self.assertRaises(errors.ResourceExhaustedError):
      store.put_artifact_type(artifact_type)
      _ = store.get_artifact_types()

  def test_connection_config_with_grpc_http2_max_ping_strikes(self):
    # The test is irrelevant when not using grpc connection.
    if not self.cli_args["use_grpc_backend"]:
      return
    # Set grpc.http2_max_ping_strikes to 0. The request succeeds.
    artifact_type_name = self._get_test_type_name()
    artifact_type = _create_example_artifact_type(artifact_type_name)
    store = _get_metadata_store(grpc_http2_max_ping_strikes=0)
    store.put_artifact_type(artifact_type)
    _ = store.get_artifact_types()

  def test_connection_config_with_grpc_client_timeout_sec_errors(self):
    # The test is irrelevant when not using grpc connection.
    if not self.cli_args["use_grpc_backend"]:
      return

    # Set timeout=0 to make sure a rpc call will fail.
    store = _get_metadata_store(grpc_client_timeout_sec=0)
    with self.assertRaises(errors.DeadlineExceededError):
      _ = store.get_artifact_types()

  def test_put_artifact_type_get_artifact_type(self):
    store = _get_metadata_store(self.cli_args)
    artifact_type_name = self._get_test_type_name()
    artifact_type = _create_example_artifact_type(artifact_type_name)

    type_id = store.put_artifact_type(artifact_type)
    artifact_type_result = store.get_artifact_type(artifact_type_name)
    self.assertEqual(artifact_type_result.id, type_id)
    self.assertEqual(artifact_type_result.name, artifact_type_name)
    self.assertEqual(artifact_type_result.properties["foo"],
                     metadata_store_pb2.INT)
    self.assertEqual(artifact_type_result.properties["bar"],
                     metadata_store_pb2.STRING)
    self.assertEqual(artifact_type_result.properties["baz"],
                     metadata_store_pb2.DOUBLE)

  def test_put_artifact_type_with_update_get_artifact_type(self):
    store = _get_metadata_store(self.cli_args)
    artifact_type_name = self._get_test_type_name()
    artifact_type = _create_example_artifact_type(artifact_type_name)
    type_id = store.put_artifact_type(artifact_type)

    artifact_type.properties["new_property"] = metadata_store_pb2.INT
    store.put_artifact_type(artifact_type, can_add_fields=True)

    artifact_type_result = store.get_artifact_type(artifact_type_name)
    self.assertEqual(artifact_type_result.id, type_id)
    self.assertEqual(artifact_type_result.name, artifact_type_name)
    self.assertEqual(artifact_type_result.properties["foo"],
                     metadata_store_pb2.INT)
    self.assertEqual(artifact_type_result.properties["bar"],
                     metadata_store_pb2.STRING)
    self.assertEqual(artifact_type_result.properties["baz"],
                     metadata_store_pb2.DOUBLE)
    self.assertEqual(artifact_type_result.properties["new_property"],
                     metadata_store_pb2.INT)

  def test_put_artifact_types_and_get_artifact_types_by_external_ids(self):
    store = _get_metadata_store(self.cli_args)
    artifact_type_0 = _create_example_artifact_type(self._get_test_type_name())
    artifact_type_1 = _create_example_artifact_type(self._get_test_type_name())

    store.put_artifact_type(artifact_type_0)
    store.put_artifact_type(artifact_type_1)

    artifact_type_0.external_id = "artifact_type_0"
    artifact_type_1.external_id = "artifact_type_1"
    store.put_artifact_type(artifact_type_0, can_add_fields=True)
    store.put_artifact_type(artifact_type_1, can_add_fields=True)

    artifact_type_results = store.get_artifact_types_by_external_ids(
        ["artifact_type_0", "artifact_type_1"])
    external_ids = [
        artifact_type.external_id for artifact_type in artifact_type_results
    ]
    self.assertLen(external_ids, 2)
    self.assertIn("artifact_type_0", external_ids)
    self.assertIn("artifact_type_1", external_ids)

  def test_put_execution_types_and_get_execution_types_by_external_ids(self):
    store = _get_metadata_store(self.cli_args)
    execution_type_0 = _create_example_execution_type(
        self._get_test_type_name())
    execution_type_1 = _create_example_execution_type(
        self._get_test_type_name())

    store.put_execution_type(execution_type_0)
    store.put_execution_type(execution_type_1)

    execution_type_0.external_id = "execution_type_0"
    execution_type_1.external_id = "execution_type_1"

    store.put_execution_type(execution_type_0, can_add_fields=True)
    store.put_execution_type(execution_type_1, can_add_fields=True)
    execution_type_results = store.get_execution_types_by_external_ids(
        ["execution_type_0", "execution_type_1"])
    external_ids = [
        execution_type.external_id for execution_type in execution_type_results
    ]
    self.assertLen(external_ids, 2)
    self.assertIn("execution_type_0", external_ids)
    self.assertIn("execution_type_1", external_ids)

  def test_put_context_types_and_get_context_types_by_external_ids(self):
    store = _get_metadata_store(self.cli_args)
    context_type_0 = _create_example_context_type(self._get_test_type_name())
    context_type_1 = _create_example_context_type(self._get_test_type_name())

    store.put_context_type(context_type_0)
    store.put_context_type(context_type_1)

    context_type_0.external_id = "context_type_0"
    context_type_1.external_id = "context_type_1"

    store.put_context_type(context_type_0, can_add_fields=True)
    store.put_context_type(context_type_1, can_add_fields=True)
    context_type_results = store.get_context_types_by_external_ids(
        ["context_type_0", "context_type_1"])
    external_ids = [
        context_type.external_id for context_type in context_type_results
    ]
    self.assertLen(external_ids, 2)
    self.assertIn("context_type_0", external_ids)
    self.assertIn("context_type_1", external_ids)

  @parameterized.parameters(
      (_create_example_artifact_type, mlmd.MetadataStore.put_artifact_type,
       mlmd.MetadataStore.get_artifact_type),
      (_create_example_execution_type, mlmd.MetadataStore.put_execution_type,
       mlmd.MetadataStore.get_execution_type),
      (_create_example_context_type, mlmd.MetadataStore.put_context_type,
       mlmd.MetadataStore.get_context_type))
  def test_put_type_get_type_with_version(self, create_type_fn, put_type_fn,
                                          get_type_fn):
    store = _get_metadata_store(self.cli_args)
    type_name = self._get_test_type_name()
    type_version = self._get_test_type_version()
    test_type = create_type_fn(type_name, type_version)

    type_id = put_type_fn(store, test_type)
    type_result = get_type_fn(store, type_name, type_version)

    self.assertEqual(type_result.id, type_id)
    self.assertEqual(type_result.name, type_name)
    self.assertEqual(type_result.version, type_version)
    self.assertEqual(type_result.properties["foo"], metadata_store_pb2.INT)
    self.assertEqual(type_result.properties["bar"], metadata_store_pb2.STRING)
    self.assertEqual(type_result.properties["baz"], metadata_store_pb2.DOUBLE)

  @parameterized.parameters(
      (_create_example_artifact_type, mlmd.MetadataStore.put_artifact_type,
       mlmd.MetadataStore.get_artifact_type),
      (_create_example_execution_type, mlmd.MetadataStore.put_execution_type,
       mlmd.MetadataStore.get_execution_type),
      (_create_example_context_type, mlmd.MetadataStore.put_context_type,
       mlmd.MetadataStore.get_context_type))
  def test_put_type_with_update_get_type_with_version(self, create_type_fn,
                                                      put_type_fn, get_type_fn):
    store = _get_metadata_store(self.cli_args)
    type_name = self._get_test_type_name()
    type_version = self._get_test_type_version()
    test_type = create_type_fn(type_name, type_version)

    type_id = put_type_fn(store, test_type)
    test_type.properties["new_property"] = metadata_store_pb2.INT
    put_type_fn(store, test_type, can_add_fields=True)
    type_result = get_type_fn(store, type_name, type_version)

    self.assertEqual(type_result.id, type_id)
    self.assertEqual(type_result.name, type_name)
    self.assertEqual(type_result.version, type_version)
    self.assertEqual(type_result.properties["foo"], metadata_store_pb2.INT)
    self.assertEqual(type_result.properties["bar"], metadata_store_pb2.STRING)
    self.assertEqual(type_result.properties["baz"], metadata_store_pb2.DOUBLE)
    self.assertEqual(type_result.properties["new_property"],
                     metadata_store_pb2.INT)

  @parameterized.parameters(
      (metadata_store_pb2.ArtifactType(), _create_example_artifact_type,
       mlmd.MetadataStore.put_artifact_type,
       mlmd.MetadataStore.get_artifact_type),
      (metadata_store_pb2.ExecutionType(), _create_example_execution_type,
       mlmd.MetadataStore.put_execution_type,
       mlmd.MetadataStore.get_execution_type),
      (metadata_store_pb2.ContextType(), _create_example_context_type,
       mlmd.MetadataStore.put_context_type, mlmd.MetadataStore.get_context_type)
  )
  def test_put_type_with_omitted_fields_get_type(self, stored_type,
                                                 create_type_fn, put_type_fn,
                                                 get_type_fn):
    store = _get_metadata_store(self.cli_args)
    type_name = self._get_test_type_name()
    base_type = create_type_fn(type_name)
    # store a type by adding more properties
    stored_type.CopyFrom(base_type)
    stored_type.properties["p1"] = metadata_store_pb2.INT
    type_id = put_type_fn(store, stored_type)
    # put a type with missing properties
    with self.assertRaises(errors.AlreadyExistsError):
      put_type_fn(store, base_type)
    # when set can_omit_fields, the upsert is ok
    put_type_fn(store, base_type, can_omit_fields=True)
    # verify the stored type remains the same.
    got_type = get_type_fn(store, type_name)
    self.assertEqual(got_type.id, type_id)
    self.assertEqual(got_type.name, type_name)
    self.assertEqual(got_type.properties, stored_type.properties)

  @parameterized.parameters(
      (metadata_store_pb2.ArtifactType(), _create_example_artifact_type,
       mlmd.MetadataStore.put_artifact_type,
       mlmd.MetadataStore.get_artifact_type),
      (metadata_store_pb2.ExecutionType(), _create_example_execution_type,
       mlmd.MetadataStore.put_execution_type,
       mlmd.MetadataStore.get_execution_type),
      (metadata_store_pb2.ContextType(), _create_example_context_type,
       mlmd.MetadataStore.put_context_type, mlmd.MetadataStore.get_context_type)
  )
  def test_put_type_with_omitted_fields_and_add_fields(self, stored_type,
                                                       create_type_fn,
                                                       put_type_fn,
                                                       get_type_fn):
    store = _get_metadata_store(self.cli_args)
    type_name = self._get_test_type_name()
    base_type = create_type_fn(type_name)
    # store a type by adding more properties
    stored_type.CopyFrom(base_type)
    stored_type.properties["p1"] = metadata_store_pb2.INT
    type_id = put_type_fn(store, stored_type)
    # put a type with missing properties and an additional property
    base_type.properties["p2"] = metadata_store_pb2.DOUBLE
    # base_type with missing properties cannot be updated
    with self.assertRaises(errors.AlreadyExistsError):
      put_type_fn(store, base_type)
    # base_type with new properties cannot be updated
    with self.assertRaises(errors.AlreadyExistsError):
      put_type_fn(store, base_type, can_omit_fields=True)
    # if both can_add_fields, and can_omit_fields are set, then it succeeds
    put_type_fn(store, base_type, can_add_fields=True, can_omit_fields=True)
    got_type = get_type_fn(store, type_name)
    want_type = stored_type
    want_type.properties["p2"] = metadata_store_pb2.DOUBLE
    self.assertEqual(got_type.id, type_id)
    self.assertEqual(got_type.name, type_name)
    self.assertEqual(got_type.properties, want_type.properties)

  @parameterized.parameters(
      (metadata_store_pb2.ArtifactType(), _create_example_artifact_type,
       mlmd.MetadataStore.put_artifact_type,
       mlmd.MetadataStore.get_artifact_type),
      (metadata_store_pb2.ExecutionType(), _create_example_execution_type,
       mlmd.MetadataStore.put_execution_type,
       mlmd.MetadataStore.get_execution_type),
      (metadata_store_pb2.ContextType(), _create_example_context_type,
       mlmd.MetadataStore.put_context_type, mlmd.MetadataStore.get_context_type)
  )
  def test_put_type_with_omitted_fields_get_type_with_version(
      self, stored_type, create_type_fn, put_type_fn, get_type_fn):
    store = _get_metadata_store(self.cli_args)
    type_name = self._get_test_type_name()
    type_version = self._get_test_type_version()
    base_type = create_type_fn(type_name, type_version)
    # store a type by adding more properties
    stored_type.CopyFrom(base_type)
    stored_type.properties["p1"] = metadata_store_pb2.INT
    type_id = put_type_fn(store, stored_type)
    # put a type with missing properties
    with self.assertRaises(errors.AlreadyExistsError):
      put_type_fn(store, base_type)
    # when set can_omit_fields, the upsert is ok
    put_type_fn(store, base_type, can_omit_fields=True)
    # verify the stored type remains the same.
    got_type = get_type_fn(store, type_name, type_version)
    self.assertEqual(got_type.id, type_id)
    self.assertEqual(got_type.name, type_name)
    self.assertEqual(got_type.properties, stored_type.properties)

  @parameterized.parameters(
      (metadata_store_pb2.ArtifactType(), _create_example_artifact_type,
       mlmd.MetadataStore.put_artifact_type,
       mlmd.MetadataStore.get_artifact_type),
      (metadata_store_pb2.ExecutionType(), _create_example_execution_type,
       mlmd.MetadataStore.put_execution_type,
       mlmd.MetadataStore.get_execution_type),
      (metadata_store_pb2.ContextType(), _create_example_context_type,
       mlmd.MetadataStore.put_context_type, mlmd.MetadataStore.get_context_type)
  )
  def test_put_type_with_omitted_fields_and_add_fields_with_version(
      self, stored_type, create_type_fn, put_type_fn, get_type_fn):
    store = _get_metadata_store(self.cli_args)
    type_name = self._get_test_type_name()
    type_version = self._get_test_type_version()
    base_type = create_type_fn(type_name, type_version)
    # store a type by adding more properties
    stored_type.CopyFrom(base_type)
    stored_type.properties["p1"] = metadata_store_pb2.INT
    type_id = put_type_fn(store, stored_type)
    # put a type with missing properties and an additional property
    base_type.properties["p2"] = metadata_store_pb2.DOUBLE
    # base_type with missing properties cannot be updated
    with self.assertRaises(errors.AlreadyExistsError):
      put_type_fn(store, base_type)
    # base_type with new properties cannot be updated
    with self.assertRaises(errors.AlreadyExistsError):
      put_type_fn(store, base_type, can_omit_fields=True)
    # if both can_add_fields, and can_omit_fields are set, then it succeeds
    put_type_fn(store, base_type, can_add_fields=True, can_omit_fields=True)
    got_type = get_type_fn(store, type_name, type_version)
    want_type = stored_type
    want_type.properties["p2"] = metadata_store_pb2.DOUBLE
    self.assertEqual(got_type.id, type_id)
    self.assertEqual(got_type.name, type_name)
    self.assertEqual(got_type.properties, want_type.properties)

  def test_get_artifact_types(self):
    store = _get_metadata_store(self.cli_args)
    artifact_type_1 = _create_example_artifact_type(self._get_test_type_name())
    artifact_type_2 = _create_example_artifact_type(self._get_test_type_name())

    type_id_1 = store.put_artifact_type(artifact_type_1)
    artifact_type_1.id = type_id_1
    type_id_2 = store.put_artifact_type(artifact_type_2)
    artifact_type_2.id = type_id_2

    got_types = store.get_artifact_types()
    got_types = [t for t in got_types if t.id == type_id_1 or t.id == type_id_2]
    got_types.sort(key=lambda x: x.id)
    self.assertListEqual([artifact_type_1, artifact_type_2], got_types)

  def test_get_execution_types(self):
    store = _get_metadata_store(self.cli_args)
    execution_type_1 = _create_example_execution_type(
        self._get_test_type_name())
    execution_type_2 = _create_example_execution_type(
        self._get_test_type_name())

    type_id_1 = store.put_execution_type(execution_type_1)
    execution_type_1.id = type_id_1
    type_id_2 = store.put_execution_type(execution_type_2)
    execution_type_2.id = type_id_2

    got_types = store.get_execution_types()
    got_types = [t for t in got_types if t.id == type_id_1 or t.id == type_id_2]
    got_types.sort(key=lambda x: x.id)
    self.assertListEqual([execution_type_1, execution_type_2], got_types)

  def test_get_context_types(self):
    if self.cli_args["use_grpc_backend"]:
      return
    store = _get_metadata_store(self.cli_args)
    context_type_1 = _create_example_context_type(self._get_test_type_name())
    context_type_2 = _create_example_context_type(self._get_test_type_name())

    type_id_1 = store.put_context_type(context_type_1)
    context_type_1.id = type_id_1
    type_id_2 = store.put_context_type(context_type_2)
    context_type_2.id = type_id_2

    got_types = store.get_context_types()
    got_types = [t for t in got_types if t.id == type_id_1 or t.id == type_id_2]
    got_types.sort(key=lambda x: x.id)
    self.assertListEqual([context_type_1, context_type_2], got_types)

  def test_put_artifacts_get_artifacts_by_id(self):
    store = _get_metadata_store(self.cli_args)
    artifact_type = _create_example_artifact_type(self._get_test_type_name())
    type_id = store.put_artifact_type(artifact_type)
    artifact = metadata_store_pb2.Artifact()
    artifact.type_id = type_id
    artifact.properties["foo"].int_value = 3
    artifact.properties["bar"].string_value = "Hello"
    [artifact_id] = store.put_artifacts([artifact])
    [artifact_result] = store.get_artifacts_by_id([artifact_id])
    self.assertEqual(artifact_result.properties["bar"].string_value, "Hello")
    self.assertEqual(artifact_result.properties["foo"].int_value, 3)

  def test_put_artifacts_get_artifacts_and_types_by_artifact_ids(self):
    store = _get_metadata_store(self.cli_args)
    artifact_type = _create_example_artifact_type(self._get_test_type_name())
    type_id = store.put_artifact_type(artifact_type)
    artifact = metadata_store_pb2.Artifact(
        type_id=type_id,
        properties={
            "foo": metadata_store_pb2.Value(int_value=3),
            "bar": metadata_store_pb2.Value(string_value="Hello"),
        },
    )
    [artifact_id] = store.put_artifacts([artifact])
    [artifact_result], [artifact_type_result] = (
        store.get_artifacts_and_types_by_artifact_ids([artifact_id])
    )
    self.assertEqual(artifact_result.properties["bar"].string_value, "Hello")
    self.assertEqual(artifact_result.properties["foo"].int_value, 3)
    self.assertEqual(artifact_type_result.id, type_id)
    self.assertEqual(artifact_type_result.name, artifact_result.type)

  def test_put_artifacts_get_artifacts_by_id_with_set(self):
    store = _get_metadata_store(self.cli_args)
    artifact_type = _create_example_artifact_type(self._get_test_type_name())
    type_id = store.put_artifact_type(artifact_type)
    artifact = metadata_store_pb2.Artifact()
    artifact.type_id = type_id
    [artifact_id] = store.put_artifacts([artifact])
    [artifact_result] = store.get_artifacts_by_id({artifact_id})
    self.assertEqual(artifact_result.type_id, artifact.type_id)

  def test_put_artifacts_get_artifacts(self):
    store = _get_metadata_store(self.cli_args)
    artifact_type = _create_example_artifact_type(self._get_test_type_name())
    type_id = store.put_artifact_type(artifact_type)
    artifact_0 = metadata_store_pb2.Artifact()
    artifact_0.type_id = type_id
    artifact_0.properties["foo"].int_value = 3
    artifact_0.properties["bar"].string_value = "Hello"
    artifact_1 = metadata_store_pb2.Artifact()
    artifact_1.type_id = type_id

    existing_artifacts_count = 0
    try:
      existing_artifacts_count = len(store.get_artifacts())
    except errors.NotFoundError:
      existing_artifacts_count = 0

    [artifact_id_0,
     artifact_id_1] = store.put_artifacts([artifact_0, artifact_1])
    artifact_result = store.get_artifacts()
    new_artifacts_count = len(artifact_result)
    artifact_result = [
        a for a in artifact_result
        if a.id == artifact_id_0 or a.id == artifact_id_1
    ]

    if artifact_result[0].id == artifact_id_0:
      [artifact_result_0, artifact_result_1] = artifact_result
    else:
      [artifact_result_1, artifact_result_0] = artifact_result
    self.assertEqual(existing_artifacts_count + 2, new_artifacts_count)
    self.assertEqual(artifact_result_0.id, artifact_id_0)
    self.assertEqual(artifact_result_0.properties["bar"].string_value, "Hello")
    self.assertEqual(artifact_result_0.properties["foo"].int_value, 3)
    self.assertEqual(artifact_result_1.id, artifact_id_1)

  def test_get_artifacts_by_limit(self):
    store = _get_metadata_store(self.cli_args)
    artifact_type = _create_example_artifact_type(self._get_test_type_name())
    type_id = store.put_artifact_type(artifact_type)

    artifact = metadata_store_pb2.Artifact(type_id=type_id)
    artifact_ids = store.put_artifacts([artifact, artifact, artifact])

    got_artifacts = store.get_artifacts(
        list_options=mlmd.ListOptions(limit=2, is_asc=False)
    )
    self.assertLen(got_artifacts, 2)
    self.assertEqual(got_artifacts[0].id, artifact_ids[2])
    self.assertEqual(got_artifacts[1].id, artifact_ids[1])

  def test_get_artifacts_by_paged_limit(self):
    store = _get_metadata_store(self.cli_args)
    artifact_type = _create_example_artifact_type(self._get_test_type_name())
    type_id = store.put_artifact_type(artifact_type)

    artifact_ids = store.put_artifacts(
        [metadata_store_pb2.Artifact(type_id=type_id) for i in range(200)])

    got_artifacts = store.get_artifacts(
        list_options=mlmd.ListOptions(limit=103, is_asc=False))
    self.assertLen(got_artifacts, 103)
    for i in range(103):
      self.assertEqual(got_artifacts[i].id, artifact_ids[199 - i])

  def test_get_artifacts_by_order_by_field(self):
    store = _get_metadata_store(self.cli_args)
    artifact_type = _create_example_artifact_type(self._get_test_type_name())
    type_id = store.put_artifact_type(artifact_type)

    artifact_ids = store.put_artifacts(
        [metadata_store_pb2.Artifact(type_id=type_id) for i in range(200)])

    # Note: We don't test for is_asc = true as the current test infrastructure
    # does not support ascending ordering as it reuses MySQL instance across
    # tests.
    got_artifacts = store.get_artifacts(
        list_options=mlmd.ListOptions(
            limit=103, order_by=mlmd.OrderByField.ID, is_asc=False
        )
    )

    self.assertLen(got_artifacts, 103)
    for i in range(103):
      self.assertEqual(got_artifacts[i].id, artifact_ids[199 - i])

  def test_put_artifacts_get_artifacts_by_type(self):
    store = _get_metadata_store(self.cli_args)
    artifact_type = _create_example_artifact_type(self._get_test_type_name())
    type_id = store.put_artifact_type(artifact_type)
    artifact_type_2 = _create_example_artifact_type(self._get_test_type_name())
    type_id_2 = store.put_artifact_type(artifact_type_2)
    artifact_0 = metadata_store_pb2.Artifact()
    artifact_0.type_id = type_id
    artifact_0.properties["foo"].int_value = 3
    artifact_0.properties["bar"].string_value = "Hello"
    artifact_1 = metadata_store_pb2.Artifact()
    artifact_1.type_id = type_id_2

    [_, artifact_id_1] = store.put_artifacts([artifact_0, artifact_1])
    artifact_result = store.get_artifacts_by_type(artifact_type_2.name)
    self.assertLen(artifact_result, 1)
    self.assertEqual(artifact_result[0].id, artifact_id_1)

  @parameterized.parameters(
      (metadata_store_pb2.Artifact(), _create_example_artifact_type,
       mlmd.MetadataStore.put_artifact_type, mlmd.MetadataStore.put_artifacts,
       mlmd.MetadataStore.get_artifacts_by_type),
      (metadata_store_pb2.Execution(), _create_example_execution_type,
       mlmd.MetadataStore.put_execution_type, mlmd.MetadataStore.put_executions,
       mlmd.MetadataStore.get_executions_by_type),
      (metadata_store_pb2.Context(), _create_example_context_type,
       mlmd.MetadataStore.put_context_type, mlmd.MetadataStore.put_contexts,
       mlmd.MetadataStore.get_contexts_by_type))
  def test_put_nodes_get_nodes_by_type_with_version(self, test_node,
                                                    create_type_fn, put_type_fn,
                                                    put_nodes_fn,
                                                    get_nodes_by_type_fn):
    # Prepares test data.
    store = _get_metadata_store(self.cli_args)
    test_type = create_type_fn(self._get_test_type_name(),
                               self._get_test_type_version())
    type_id = put_type_fn(store, test_type)

    test_node.type_id = type_id
    test_node.name = "test_node"
    test_node.properties["foo"].int_value = 3
    test_node.properties["bar"].string_value = "Hello"

    [node_id] = put_nodes_fn(store, [test_node])

    # Tests node found case.
    node_result = get_nodes_by_type_fn(store, test_type.name, test_type.version)
    self.assertLen(node_result, 1)
    self.assertEqual(node_result[0].id, node_id)

    # Tests node not found cases.
    empty_node_result_1 = get_nodes_by_type_fn(store, test_type.name,
                                               "random_version")
    self.assertEmpty(empty_node_result_1)
    empty_node_result_2 = get_nodes_by_type_fn(store, "random_name",
                                               test_type.version)
    self.assertEmpty(empty_node_result_2)
    empty_node_result_3 = get_nodes_by_type_fn(store, "random_name",
                                               "random_version")
    self.assertEmpty(empty_node_result_3)

  def test_put_artifacts_get_artifact_by_type_and_name(self):
    # Prepare test data.
    store = _get_metadata_store(self.cli_args)
    artifact_type = _create_example_artifact_type(self._get_test_type_name())
    type_id = store.put_artifact_type(artifact_type)
    artifact = metadata_store_pb2.Artifact()
    artifact.type_id = type_id
    artifact.name = self._get_test_type_name()
    [artifact_id] = store.put_artifacts([artifact])

    # Test Artifact found case.
    got_artifact = store.get_artifact_by_type_and_name(artifact_type.name,
                                                       artifact.name)
    self.assertEqual(got_artifact.id, artifact_id)
    self.assertEqual(got_artifact.type_id, type_id)
    self.assertEqual(got_artifact.name, artifact.name)

    # Test Artifact not found cases.
    empty_artifact = store.get_artifact_by_type_and_name(
        "random_name", artifact.name)
    self.assertIsNone(empty_artifact)
    empty_artifact = store.get_artifact_by_type_and_name(
        artifact_type.name, "random_name")
    self.assertIsNone(empty_artifact)
    empty_artifact = store.get_artifact_by_type_and_name(
        "random_name", "random_name")
    self.assertIsNone(empty_artifact)

  @parameterized.parameters(
      (metadata_store_pb2.Artifact(), _create_example_artifact_type,
       mlmd.MetadataStore.put_artifact_type, mlmd.MetadataStore.put_artifacts,
       mlmd.MetadataStore.get_artifact_by_type_and_name),
      (metadata_store_pb2.Execution(), _create_example_execution_type,
       mlmd.MetadataStore.put_execution_type, mlmd.MetadataStore.put_executions,
       mlmd.MetadataStore.get_execution_by_type_and_name),
      (metadata_store_pb2.Context(), _create_example_context_type,
       mlmd.MetadataStore.put_context_type, mlmd.MetadataStore.put_contexts,
       mlmd.MetadataStore.get_context_by_type_and_name))
  def test_put_nodes_get_nodes_by_type_and_name_with_version(
      self, test_node, create_type_fn, put_type_fn, put_nodes_fn,
      get_nodes_by_type_and_name_fn):
    # Prepares test data.
    store = _get_metadata_store(self.cli_args)
    test_type = create_type_fn(self._get_test_type_name(),
                               self._get_test_type_version())
    type_id = put_type_fn(store, test_type)

    test_node.type_id = type_id
    test_node.name = "test_node"
    test_node.properties["foo"].int_value = 3
    test_node.properties["bar"].string_value = "Hello"

    [node_id] = put_nodes_fn(store, [test_node])

    # Tests node found case.
    got_node = get_nodes_by_type_and_name_fn(store, test_type.name,
                                             test_node.name, test_type.version)
    self.assertEqual(got_node.id, node_id)
    self.assertEqual(got_node.type_id, type_id)
    self.assertEqual(got_node.name, test_node.name)

    # Tests node not found cases.
    null_got_node_1 = get_nodes_by_type_and_name_fn(
        store, test_type.name, "random_node_name"
        "random_version")
    self.assertIsNone(null_got_node_1)
    null_got_node_2 = get_nodes_by_type_and_name_fn(store, "random_name",
                                                    test_node.name,
                                                    "random_version")
    self.assertIsNone(null_got_node_2)
    null_got_node_3 = get_nodes_by_type_and_name_fn(store, "random_name",
                                                    "random_node_name",
                                                    test_type.version)
    self.assertIsNone(null_got_node_3)
    null_got_node_4 = get_nodes_by_type_and_name_fn(store, test_type.name,
                                                    test_node.name,
                                                    "random_version")
    self.assertIsNone(null_got_node_4)
    null_got_node_5 = get_nodes_by_type_and_name_fn(store, test_type.name,
                                                    "random_node_name",
                                                    test_type.version)
    self.assertIsNone(null_got_node_5)
    null_got_node_6 = get_nodes_by_type_and_name_fn(store, "random_name",
                                                    test_node.name,
                                                    test_type.version)
    self.assertIsNone(null_got_node_6)
    null_got_node_7 = get_nodes_by_type_and_name_fn(store, "random_name",
                                                    "random_node_name",
                                                    "random_version")
    self.assertIsNone(null_got_node_7)

  def test_put_artifacts_get_artifacts_by_uri(self):
    store = _get_metadata_store(self.cli_args)
    artifact_type = _create_example_artifact_type(self._get_test_type_name())
    type_id = store.put_artifact_type(artifact_type)
    want_artifact = metadata_store_pb2.Artifact()
    want_artifact.type_id = type_id
    want_artifact.uri = "test_uri"
    other_artifact = metadata_store_pb2.Artifact()
    other_artifact.uri = "other_uri"
    other_artifact.type_id = type_id

    [want_artifact_id, _] = store.put_artifacts([want_artifact, other_artifact])
    artifact_result = store.get_artifacts_by_uri(want_artifact.uri)
    self.assertLen(artifact_result, 1)
    self.assertEqual(artifact_result[0].id, want_artifact_id)

  def test_put_artifacts_get_artifacts_by_external_ids(self):
    store = _get_metadata_store(self.cli_args)
    artifact_type = _create_example_artifact_type(self._get_test_type_name())
    type_id = store.put_artifact_type(artifact_type)

    want_artifact_0 = metadata_store_pb2.Artifact(
        type_id=type_id, external_id="want_artifact_0")

    want_artifact_1 = metadata_store_pb2.Artifact(
        type_id=type_id, external_id="want_artifact_1")

    store.put_artifacts([want_artifact_0, want_artifact_1])
    artifact_results = store.get_artifacts_by_external_ids(
        [want_artifact_0.external_id, want_artifact_1.external_id])
    external_ids = [artifact.external_id for artifact in artifact_results]
    self.assertLen(external_ids, 2)
    self.assertIn("want_artifact_0", external_ids)
    self.assertIn("want_artifact_1", external_ids)

  def test_puts_artifacts_duplicated_name_with_the_same_type(self):
    store = _get_metadata_store(self.cli_args)
    with self.assertRaises(errors.AlreadyExistsError):
      artifact_type = _create_example_artifact_type(self._get_test_type_name())
      type_id = store.put_artifact_type(artifact_type)
      artifact_0 = metadata_store_pb2.Artifact()
      artifact_0.type_id = type_id
      artifact_0.name = "the_same_name"
      artifact_1 = metadata_store_pb2.Artifact()
      artifact_1.type_id = type_id
      artifact_1.name = "the_same_name"
      store.put_artifacts([artifact_0, artifact_1])

  def test_put_executions_get_executions_by_type(self):
    store = _get_metadata_store(self.cli_args)
    execution_type = _create_example_execution_type(self._get_test_type_name())
    type_id = store.put_execution_type(execution_type)
    execution_type_2 = _create_example_execution_type(
        self._get_test_type_name())
    type_id_2 = store.put_execution_type(execution_type_2)
    execution_0 = metadata_store_pb2.Execution()
    execution_0.type_id = type_id
    execution_0.properties["foo"].int_value = 3
    execution_0.properties["bar"].string_value = "Hello"
    execution_1 = metadata_store_pb2.Execution()
    execution_1.type_id = type_id_2

    [_, execution_id_1] = store.put_executions([execution_0, execution_1])
    execution_result = store.get_executions_by_type(execution_type_2.name)
    self.assertLen(execution_result, 1)
    self.assertEqual(execution_result[0].id, execution_id_1)

  def test_put_executions_get_execution_by_type_and_name(self):
    # Prepare test data.
    store = _get_metadata_store(self.cli_args)
    execution_type = _create_example_execution_type(self._get_test_type_name())
    type_id = store.put_execution_type(execution_type)
    execution = metadata_store_pb2.Execution()
    execution.type_id = type_id
    execution.name = self._get_test_type_name()
    [execution_id] = store.put_executions([execution])

    # Test Execution found case.
    got_execution = store.get_execution_by_type_and_name(
        execution_type.name, execution.name)
    self.assertEqual(got_execution.id, execution_id)
    self.assertEqual(got_execution.type_id, type_id)
    self.assertEqual(got_execution.name, execution.name)

    # Test Execution not found cases.
    empty_execution = store.get_execution_by_type_and_name(
        "random_name", execution.name)
    self.assertIsNone(empty_execution)
    empty_execution = store.get_execution_by_type_and_name(
        execution_type.name, "random_name")
    self.assertIsNone(empty_execution)
    empty_execution = store.get_execution_by_type_and_name(
        "random_name", "random_name")
    self.assertIsNone(empty_execution)

  def test_put_executions_get_executions_by_external_ids(self):
    store = _get_metadata_store(self.cli_args)
    execution_type = _create_example_execution_type(self._get_test_type_name())
    type_id = store.put_execution_type(execution_type)

    want_execution_0 = metadata_store_pb2.Execution(
        type_id=type_id, external_id="want_execution_0")

    want_execution_1 = metadata_store_pb2.Execution(
        type_id=type_id, external_id="want_execution_1")

    store.put_executions([want_execution_0, want_execution_1])
    execution_results = store.get_executions_by_external_ids(
        [want_execution_0.external_id, want_execution_1.external_id])
    external_ids = [execution.external_id for execution in execution_results]
    self.assertLen(external_ids, 2)
    self.assertIn("want_execution_0", external_ids)
    self.assertIn("want_execution_1", external_ids)

  def test_update_artifact_get_artifact(self):
    store = _get_metadata_store(self.cli_args)
    artifact_type = _create_example_artifact_type(self._get_test_type_name())
    type_id = store.put_artifact_type(artifact_type)
    artifact = metadata_store_pb2.Artifact()
    artifact.type_id = type_id
    artifact.properties["bar"].string_value = "Hello"

    [artifact_id] = store.put_artifacts([artifact])
    artifact_2 = metadata_store_pb2.Artifact()
    artifact_2.CopyFrom(artifact)
    artifact_2.id = artifact_id
    artifact_2.external_id = "artifact_2"
    artifact_2.properties["foo"].int_value = artifact_id
    artifact_2.properties["bar"].string_value = "Goodbye"
    [artifact_id_2] = store.put_artifacts([artifact_2])
    self.assertEqual(artifact_id, artifact_id_2)

    [artifact_result] = store.get_artifacts_by_id([artifact_id])
    self.assertEqual(artifact_result.properties["bar"].string_value, "Goodbye")
    self.assertEqual(artifact_result.properties["foo"].int_value, artifact_id)
    self.assertEqual(artifact_result.external_id, "artifact_2")

    # Test: updating with an artifact without type_id in the request won't erase
    # artifact's type_id.
    artifact_3 = metadata_store_pb2.Artifact(id=artifact_id)
    [artifact_id_3] = store.put_artifacts([artifact_3])
    self.assertEqual(artifact_id_3, artifact_id)
    [artifact_result] = store.get_artifacts_by_id([artifact_id_3])
    self.assertEqual(artifact_result.type_id, type_id)

  def test_update_artifact_with_masking_get_artifact(self):
    store = _get_metadata_store(self.cli_args)
    artifact_type = _create_example_artifact_type(self._get_test_type_name())
    type_id = store.put_artifact_type(artifact_type)
    artifact = metadata_store_pb2.Artifact(
        type_id=type_id,
        uri="test_uri",
        properties={"bar": metadata_store_pb2.Value(string_value="Hello")},
    )

    [artifact_id] = store.put_artifacts([artifact])
    artifact_2 = metadata_store_pb2.Artifact(
        id=artifact_id,
        type_id=type_id,
        external_id="new_external_id",
        properties={
            "foo": metadata_store_pb2.Value(int_value=artifact_id),
            "bar": metadata_store_pb2.Value(string_value="Goodbye"),
        },
        custom_properties={
            "hello": metadata_store_pb2.Value(string_value="World")
        },
    )

    field_mask_paths = [
        "external_id",
        "properties.foo",
        "custom_properties.hello",
        "",
        "invalid_field_mask_path"
    ]
    [artifact_id_2] = store.put_artifacts([artifact_2], field_mask_paths)
    self.assertEqual(artifact_id, artifact_id_2)

    [artifact_result] = store.get_artifacts_by_id([artifact_id])
    self.assertEqual(
        artifact_result.custom_properties["hello"].string_value, "World"
    )
    self.assertEqual(artifact_result.properties["bar"].string_value, "Hello")
    self.assertEqual(artifact_result.properties["foo"].int_value, artifact_id)
    self.assertEqual(artifact_result.external_id, "new_external_id")

  def test_put_execution_type_get_execution_type(self):
    store = _get_metadata_store(self.cli_args)
    execution_type_name = self._get_test_type_name()
    execution_type = metadata_store_pb2.ExecutionType()
    execution_type.name = execution_type_name
    execution_type.properties["foo"] = metadata_store_pb2.INT
    execution_type.properties["bar"] = metadata_store_pb2.STRING
    type_id = store.put_execution_type(execution_type)
    execution_type_result = store.get_execution_type(execution_type_name)
    self.assertEqual(execution_type_result.id, type_id)
    self.assertEqual(execution_type_result.name, execution_type_name)

  def test_put_execution_type_with_update_get_execution_type(self):
    store = _get_metadata_store(self.cli_args)
    execution_type = metadata_store_pb2.ExecutionType()
    execution_type_name = self._get_test_type_name()
    execution_type.name = execution_type_name
    execution_type.properties["foo"] = metadata_store_pb2.DOUBLE
    type_id = store.put_execution_type(execution_type)

    want_execution_type = metadata_store_pb2.ExecutionType()
    want_execution_type.id = type_id
    want_execution_type.name = execution_type_name
    want_execution_type.properties["foo"] = metadata_store_pb2.DOUBLE
    want_execution_type.properties["new_property"] = metadata_store_pb2.INT
    store.put_execution_type(want_execution_type, can_add_fields=True)

    got_execution_type = store.get_execution_type(execution_type_name)
    self.assertEqual(got_execution_type.id, type_id)
    self.assertEqual(got_execution_type.name, execution_type_name)
    self.assertEqual(got_execution_type.properties["foo"],
                     metadata_store_pb2.DOUBLE)
    self.assertEqual(got_execution_type.properties["new_property"],
                     metadata_store_pb2.INT)

  def test_put_executions_get_executions_by_id(self):
    store = _get_metadata_store(self.cli_args)
    execution_type = metadata_store_pb2.ExecutionType()
    execution_type.name = self._get_test_type_name()
    execution_type.properties["foo"] = metadata_store_pb2.INT
    execution_type.properties["bar"] = metadata_store_pb2.STRING
    type_id = store.put_execution_type(execution_type)
    execution = metadata_store_pb2.Execution()
    execution.type_id = type_id
    execution.properties["foo"].int_value = 3
    execution.properties["bar"].string_value = "Hello"
    [execution_id] = store.put_executions([execution])
    [execution_result] = store.get_executions_by_id([execution_id])
    self.assertEqual(execution_result.properties["bar"].string_value, "Hello")
    self.assertEqual(execution_result.properties["foo"].int_value, 3)

  def test_put_executions_get_executions(self):
    store = _get_metadata_store(self.cli_args)
    execution_type = _create_example_execution_type(self._get_test_type_name())
    type_id = store.put_execution_type(execution_type)
    execution_0 = metadata_store_pb2.Execution()
    execution_0.type_id = type_id
    execution_0.properties["foo"].int_value = 3
    execution_0.properties["bar"].string_value = "Hello"
    execution_1 = metadata_store_pb2.Execution()
    execution_1.type_id = type_id
    execution_1.properties["foo"].int_value = -9
    execution_1.properties["bar"].string_value = "Goodbye"

    existing_executions_count = 0
    try:
      existing_executions_count = len(store.get_executions())
    except errors.NotFoundError:
      existing_executions_count = 0

    [execution_id_0,
     execution_id_1] = store.put_executions([execution_0, execution_1])
    execution_result = store.get_executions()
    new_executions_count = len(execution_result)
    execution_result = [
        e for e in execution_result
        if e.id == execution_id_0 or e.id == execution_id_1
    ]

    self.assertLen(execution_result, 2)
    self.assertEqual(existing_executions_count + 2, new_executions_count)
    # Normalize the order of the results.
    if execution_result[0].id == execution_id_0:
      [execution_result_0, execution_result_1] = execution_result
    else:
      [execution_result_1, execution_result_0] = execution_result

    self.assertEqual(execution_result_0.id, execution_id_0)
    self.assertEqual(execution_result_0.properties["bar"].string_value, "Hello")
    self.assertEqual(execution_result_0.properties["foo"].int_value, 3)
    self.assertEqual(execution_result_1.id, execution_id_1)
    self.assertEqual(execution_result_1.properties["bar"].string_value,
                     "Goodbye")
    self.assertEqual(execution_result_1.properties["foo"].int_value, -9)

  def test_get_executions_by_limit(self):
    store = _get_metadata_store(self.cli_args)
    execution_type = _create_example_execution_type(self._get_test_type_name())
    type_id = store.put_execution_type(execution_type)

    execution = metadata_store_pb2.Execution(type_id=type_id)
    execution_ids = store.put_executions([execution, execution, execution])

    got_executions = store.get_executions(
        list_options=mlmd.ListOptions(limit=2, is_asc=False))
    self.assertLen(got_executions, 2)
    self.assertEqual(got_executions[0].id, execution_ids[2])
    self.assertEqual(got_executions[1].id, execution_ids[1])

  def test_get_executions_by_paged_limit(self):
    store = _get_metadata_store(self.cli_args)
    execution_type = _create_example_execution_type(self._get_test_type_name())
    type_id = store.put_execution_type(execution_type)

    execution_ids = store.put_executions(
        [metadata_store_pb2.Execution(type_id=type_id) for i in range(200)])

    got_executions = store.get_executions(
        list_options=mlmd.ListOptions(limit=103, is_asc=False))
    self.assertLen(got_executions, 103)
    for i in range(103):
      self.assertEqual(got_executions[i].id, execution_ids[199 - i])

  def test_get_executions_by_order_by_field(self):
    store = _get_metadata_store(self.cli_args)
    execution_type = _create_example_execution_type(self._get_test_type_name())
    type_id = store.put_execution_type(execution_type)

    execution_ids = store.put_executions(
        [metadata_store_pb2.Execution(type_id=type_id) for i in range(200)])

    got_executions = store.get_executions(
        list_options=mlmd.ListOptions(
            limit=103, order_by=mlmd.OrderByField.ID, is_asc=False
        )
    )

    self.assertLen(got_executions, 103)
    for i in range(103):
      self.assertEqual(got_executions[i].id, execution_ids[199 - i])

  def test_puts_executions_duplicated_name_with_the_same_type(self):
    store = _get_metadata_store(self.cli_args)
    with self.assertRaises(errors.AlreadyExistsError):
      execution_type = _create_example_execution_type(
          self._get_test_type_name())
      type_id = store.put_execution_type(execution_type)
      execution_0 = metadata_store_pb2.Execution()
      execution_0.type_id = type_id
      execution_0.name = "the_same_name"
      execution_1 = metadata_store_pb2.Execution()
      execution_1.type_id = type_id
      execution_1.name = "the_same_name"
      store.put_executions([execution_0, execution_1])

  def test_update_execution_get_execution(self):
    store = _get_metadata_store(self.cli_args)
    execution_type = metadata_store_pb2.ExecutionType()
    execution_type.name = self._get_test_type_name()
    execution_type.properties["foo"] = metadata_store_pb2.INT
    execution_type.properties["bar"] = metadata_store_pb2.STRING
    type_id = store.put_execution_type(execution_type)
    execution = metadata_store_pb2.Execution()
    execution.type_id = type_id
    execution.properties["bar"].string_value = "Hello"

    [execution_id] = store.put_executions([execution])
    execution_2 = metadata_store_pb2.Execution()
    execution_2.id = execution_id
    execution_2.type_id = type_id
    execution_2.external_id = "execution_2"
    execution_2.properties["foo"].int_value = 12
    execution_2.properties["bar"].string_value = "Goodbye"
    [execution_id_2] = store.put_executions([execution_2])
    self.assertEqual(execution_id, execution_id_2)

    [execution_result] = store.get_executions_by_id([execution_id])
    self.assertEqual(execution_result.properties["bar"].string_value, "Goodbye")
    self.assertEqual(execution_result.properties["foo"].int_value, 12)
    self.assertEqual(execution_result.external_id, "execution_2")
    # Test: updating with an execution without type_id in the request won't
    # erase execution's type_id.
    execution_3 = metadata_store_pb2.Execution(id=execution_id)
    [execution_id_3] = store.put_executions([execution_3])
    self.assertEqual(execution_id_3, execution_id)
    [execution_result] = store.get_executions_by_id([execution_id_3])
    self.assertEqual(execution_result.type_id, type_id)

  def test_update_execution_with_masking_get_execution(self):
    store = _get_metadata_store(self.cli_args)
    execution_type = metadata_store_pb2.ExecutionType(
        name=self._get_test_type_name(),
        properties={
            "foo": metadata_store_pb2.INT,
            "bar": metadata_store_pb2.STRING,
        },
    )
    type_id = store.put_execution_type(execution_type)
    execution = metadata_store_pb2.Execution(
        type_id=type_id,
        properties={"bar": metadata_store_pb2.Value(string_value="Hello")},
    )

    [execution_id] = store.put_executions([execution])
    execution_2 = metadata_store_pb2.Execution(
        id=execution_id,
        type_id=type_id,
        external_id="new_external_id",
        properties={
            "foo": metadata_store_pb2.Value(int_value=execution_id),
            "bar": metadata_store_pb2.Value(string_value="Goodbye"),
        },
        custom_properties={
            "hello": metadata_store_pb2.Value(string_value="World")
        },
    )

    field_mask_paths = [
        "external_id",
        "properties.foo",
        "custom_properties.hello",
        "",
        "invalid_field_mask_path"
    ]
    [execution_id_2] = store.put_executions([execution_2], field_mask_paths)
    self.assertEqual(execution_id, execution_id_2)

    [execution_result] = store.get_executions_by_id([execution_id])
    self.assertEqual(
        execution_result.custom_properties["hello"].string_value, "World"
    )
    self.assertEqual(execution_result.properties["bar"].string_value, "Hello")
    self.assertEqual(execution_result.properties["foo"].int_value, execution_id)
    self.assertEqual(execution_result.external_id, "new_external_id")

  def test_put_events_get_events(self):
    store = _get_metadata_store(self.cli_args)
    execution_type = metadata_store_pb2.ExecutionType()
    execution_type.name = self._get_test_type_name()
    execution_type_id = store.put_execution_type(execution_type)
    execution = metadata_store_pb2.Execution()
    execution.type_id = execution_type_id
    [execution_id] = store.put_executions([execution])
    artifact_type = metadata_store_pb2.ArtifactType()
    artifact_type.name = self._get_test_type_name()
    artifact_type_id = store.put_artifact_type(artifact_type)
    artifact = metadata_store_pb2.Artifact()
    artifact.type_id = artifact_type_id
    [artifact_id] = store.put_artifacts([artifact])

    event = metadata_store_pb2.Event()
    event.type = metadata_store_pb2.Event.DECLARED_OUTPUT
    event.artifact_id = artifact_id
    event.execution_id = execution_id
    store.put_events([event])
    [event_result] = store.get_events_by_artifact_ids([artifact_id])
    self.assertEqual(event_result.artifact_id, artifact_id)
    self.assertEqual(event_result.execution_id, execution_id)
    self.assertEqual(event_result.type,
                     metadata_store_pb2.Event.DECLARED_OUTPUT)

    [event_result_2] = store.get_events_by_execution_ids([execution_id])
    self.assertEqual(event_result_2.artifact_id, artifact_id)
    self.assertEqual(event_result_2.execution_id, execution_id)
    self.assertEqual(event_result_2.type,
                     metadata_store_pb2.Event.DECLARED_OUTPUT)

  def test_get_executions_by_id_empty(self):
    store = _get_metadata_store(self.cli_args)
    result = store.get_executions_by_id({})
    self.assertEmpty(result)

  def test_get_artifact_type_fails(self):
    store = _get_metadata_store(self.cli_args)
    with self.assertRaises(errors.NotFoundError):
      store.get_artifact_type("not_found_type")

  def test_put_events_no_artifact_id(self):
    # No execution_id throws the same error type, so we just test this.
    store = _get_metadata_store(self.cli_args)
    execution_type = metadata_store_pb2.ExecutionType()
    execution_type.name = self._get_test_type_name()
    execution_type_id = store.put_execution_type(execution_type)
    execution = metadata_store_pb2.Execution()
    execution.type_id = execution_type_id
    [execution_id] = store.put_executions([execution])

    event = metadata_store_pb2.Event()
    event.type = metadata_store_pb2.Event.DECLARED_OUTPUT
    event.execution_id = execution_id
    with self.assertRaises(errors.InvalidArgumentError):
      store.put_events([event])

  def test_put_events_with_paths(self):
    store = _get_metadata_store(self.cli_args)
    execution_type = metadata_store_pb2.ExecutionType()
    execution_type.name = self._get_test_type_name()
    execution_type_id = store.put_execution_type(execution_type)
    execution = metadata_store_pb2.Execution()
    execution.type_id = execution_type_id
    [execution_id] = store.put_executions([execution])
    artifact_type = metadata_store_pb2.ArtifactType()
    artifact_type.name = self._get_test_type_name()
    artifact_type_id = store.put_artifact_type(artifact_type)
    artifact_0 = metadata_store_pb2.Artifact()
    artifact_0.type_id = artifact_type_id
    artifact_1 = metadata_store_pb2.Artifact()
    artifact_1.type_id = artifact_type_id
    [artifact_id_0,
     artifact_id_1] = store.put_artifacts([artifact_0, artifact_1])

    event_0 = metadata_store_pb2.Event()
    event_0.type = metadata_store_pb2.Event.DECLARED_INPUT
    event_0.artifact_id = artifact_id_0
    event_0.execution_id = execution_id
    event_0.path.steps.add().key = "ggg"

    event_1 = metadata_store_pb2.Event()
    event_1.type = metadata_store_pb2.Event.DECLARED_INPUT
    event_1.artifact_id = artifact_id_1
    event_1.execution_id = execution_id
    event_1.path.steps.add().key = "fff"

    store.put_events([event_0, event_1])
    [event_result_0,
     event_result_1] = store.get_events_by_execution_ids([execution_id])
    self.assertLen(event_result_0.path.steps, 1)
    self.assertEqual(event_result_0.path.steps[0].key, "ggg")
    self.assertLen(event_result_1.path.steps, 1)
    self.assertEqual(event_result_1.path.steps[0].key, "fff")

  def test_put_events_with_paths_same_artifact(self):
    store = _get_metadata_store(self.cli_args)
    execution_type = metadata_store_pb2.ExecutionType()
    execution_type.name = self._get_test_type_name()
    execution_type_id = store.put_execution_type(execution_type)
    execution_0 = metadata_store_pb2.Execution()
    execution_0.type_id = execution_type_id
    execution_1 = metadata_store_pb2.Execution()
    execution_1.type_id = execution_type_id
    [execution_id_0,
     execution_id_1] = store.put_executions([execution_0, execution_1])
    artifact_type = metadata_store_pb2.ArtifactType()
    artifact_type.name = self._get_test_type_name()
    artifact_type_id = store.put_artifact_type(artifact_type)
    artifact = metadata_store_pb2.Artifact()
    artifact.type_id = artifact_type_id
    [artifact_id] = store.put_artifacts([artifact])

    event_0 = metadata_store_pb2.Event()
    event_0.type = metadata_store_pb2.Event.DECLARED_INPUT
    event_0.artifact_id = artifact_id
    event_0.execution_id = execution_id_0
    event_0.path.steps.add().key = "ggg"

    event_1 = metadata_store_pb2.Event()
    event_1.type = metadata_store_pb2.Event.DECLARED_INPUT
    event_1.artifact_id = artifact_id
    event_1.execution_id = execution_id_1
    event_1.path.steps.add().key = "fff"

    store.put_events([event_0, event_1])
    [event_result_0,
     event_result_1] = store.get_events_by_artifact_ids([artifact_id])
    self.assertLen(event_result_0.path.steps, 1)
    self.assertEqual(event_result_0.path.steps[0].key, "ggg")
    self.assertLen(event_result_1.path.steps, 1)
    self.assertEqual(event_result_1.path.steps[0].key, "fff")

  def test_put_execution_without_context(self):
    store = _get_metadata_store(self.cli_args)
    execution_type = metadata_store_pb2.ExecutionType(
        name=self._get_test_type_name())
    execution_type_id = store.put_execution_type(execution_type)
    execution = metadata_store_pb2.Execution(type_id=execution_type_id)

    artifact_type = metadata_store_pb2.ArtifactType(
        name=self._get_test_type_name())
    artifact_type_id = store.put_artifact_type(artifact_type)
    input_artifact = metadata_store_pb2.Artifact(type_id=artifact_type_id)
    output_artifact = metadata_store_pb2.Artifact(type_id=artifact_type_id)
    output_event = metadata_store_pb2.Event(
        type=metadata_store_pb2.Event.DECLARED_INPUT)

    # Test when contexts parameter is an empty list.
    execution_id, artifact_ids, context_ids = store.put_execution(
        execution, [[input_artifact], [output_artifact, output_event]], [])
    self.assertLen(artifact_ids, 2)
    events = store.get_events_by_execution_ids([execution_id])
    self.assertLen(events, 1)
    self.assertEmpty(context_ids)

    # Test when contexts parameter is None.
    execution_id, artifact_ids, context_ids = store.put_execution(
        execution, [[input_artifact], [output_artifact, output_event]], None)
    self.assertLen(artifact_ids, 2)
    events = store.get_events_by_execution_ids([execution_id])
    self.assertLen(events, 1)
    self.assertEmpty(context_ids)

  def test_put_execution_with_context(self):
    store = _get_metadata_store(self.cli_args)
    execution_type = metadata_store_pb2.ExecutionType(
        name=self._get_test_type_name())
    execution_type_id = store.put_execution_type(execution_type)
    execution = metadata_store_pb2.Execution(type_id=execution_type_id)

    artifact_type = metadata_store_pb2.ArtifactType(
        name=self._get_test_type_name())
    artifact_type_id = store.put_artifact_type(artifact_type)
    input_artifact = metadata_store_pb2.Artifact(type_id=artifact_type_id)
    output_artifact = metadata_store_pb2.Artifact(type_id=artifact_type_id)
    output_event = metadata_store_pb2.Event(
        type=metadata_store_pb2.Event.DECLARED_INPUT)

    context_type = metadata_store_pb2.ContextType(
        name=self._get_test_type_name())
    context_type_id = store.put_context_type(context_type)
    context = metadata_store_pb2.Context(
        type_id=context_type_id, name=self._get_test_type_name())

    execution_id, artifact_ids, context_ids = store.put_execution(
        execution, [[input_artifact], [output_artifact, output_event]],
        [context])

    # Test artifacts & events are correctly inserted.
    self.assertLen(artifact_ids, 2)
    events = store.get_events_by_execution_ids([execution_id])
    self.assertLen(events, 1)

    # Test the context is correctly inserted.
    got_contexts = store.get_contexts_by_id(context_ids)
    self.assertLen(context_ids, 1)
    self.assertLen(got_contexts, 1)

    # Test the association link between execution and the context is correct.
    contexts_by_execution_id = store.get_contexts_by_execution(execution_id)
    self.assertLen(contexts_by_execution_id, 1)
    self.assertEqual(contexts_by_execution_id[0].name, context.name)
    self.assertEqual(contexts_by_execution_id[0].type_id, context_type_id)
    executions_by_context = store.get_executions_by_context(context_ids[0])
    self.assertLen(executions_by_context, 1)

  def test_get_executions_by_context_with_pagination(self):
    store = _get_metadata_store(self.cli_args)
    execution_type = metadata_store_pb2.ExecutionType(
        name=self._get_test_type_name())
    execution_type_id = store.put_execution_type(execution_type)

    context_type = metadata_store_pb2.ContextType(
        name=self._get_test_type_name())
    context_type_id = store.put_context_type(context_type)
    context = metadata_store_pb2.Context(
        type_id=context_type_id, name=self._get_test_type_name())
    context_ids = store.put_contexts([context])
    context_id = context_ids[0]

    executions = []
    count = 0
    while count < 102:
      execution = metadata_store_pb2.Execution(type_id=execution_type_id)
      executions.append(execution)
      count += 1

    execution_ids = store.put_executions(executions)

    associations = []
    count = 0
    for execution_id in execution_ids:
      association = metadata_store_pb2.Association(
          context_id=context_id, execution_id=execution_id)
      associations.append(association)
    store.put_attributions_and_associations([], associations)

    got_executions_ids = [
        execution.id
        for execution in store.get_executions_by_context(context_id)
    ]
    self.assertCountEqual(execution_ids, got_executions_ids)

  def test_get_executions_by_context_with_list_options(self):
    store = _get_metadata_store(self.cli_args)
    execution_type = metadata_store_pb2.ExecutionType(
        name=self._get_test_type_name())
    execution_type_id = store.put_execution_type(execution_type)

    context_type = metadata_store_pb2.ContextType(
        name=self._get_test_type_name())
    context_type_id = store.put_context_type(context_type)
    context = metadata_store_pb2.Context(
        type_id=context_type_id, name=self._get_test_type_name())
    context_ids = store.put_contexts([context])
    context_id = context_ids[0]

    executions = []
    for _ in range(5):
      execution = metadata_store_pb2.Execution(type_id=execution_type_id)
      executions.append(execution)

    execution_ids = store.put_executions(executions)

    associations = []
    for execution_id in execution_ids:
      association = metadata_store_pb2.Association(
          context_id=context_id, execution_id=execution_id)
      associations.append(association)
    store.put_attributions_and_associations([], associations)

    expected_execution_ids = sorted(execution_ids)[:4]

    list_options = mlmd.ListOptions(
        order_by=mlmd.OrderByField.ID, is_asc=True, limit=4)
    got_executions_ids = [
        execution.id for execution in store.get_executions_by_context(
            context_id, list_options)
    ]
    self.assertEqual(expected_execution_ids, got_executions_ids)

  def test_get_artifacts_by_context_with_pagination(self):
    store = _get_metadata_store(self.cli_args)
    artifact_type = metadata_store_pb2.ArtifactType(
        name=self._get_test_type_name())
    artifact_type_id = store.put_artifact_type(artifact_type)

    context_type = metadata_store_pb2.ContextType(
        name=self._get_test_type_name())
    context_type_id = store.put_context_type(context_type)
    context = metadata_store_pb2.Context(
        type_id=context_type_id, name=self._get_test_type_name())
    context_ids = store.put_contexts([context])
    context_id = context_ids[0]

    artifacts = []
    count = 0
    while count < 102:
      artifact = metadata_store_pb2.Artifact(type_id=artifact_type_id)
      artifacts.append(artifact)
      count += 1

    artifact_ids = store.put_artifacts(artifacts)

    attributions = []
    count = 0
    for artifact_id in artifact_ids:
      attribution = metadata_store_pb2.Attribution(
          context_id=context_id, artifact_id=artifact_id)
      attributions.append(attribution)
    store.put_attributions_and_associations(attributions, [])

    got_artifact_ids = [
        artifact.id for artifact in store.get_artifacts_by_context(context_id)
    ]
    self.assertCountEqual(artifact_ids, got_artifact_ids)

  def test_put_execution_force_reuse_context(self):
    store = _get_metadata_store(self.cli_args)
    execution_type = metadata_store_pb2.ExecutionType(
        name=self._get_test_type_name()
    )
    execution_type_id = store.put_execution_type(execution_type)
    execution = metadata_store_pb2.Execution(type_id=execution_type_id)

    context_type = metadata_store_pb2.ContextType(
        name=self._get_test_type_name()
    )
    context_type_id = store.put_context_type(context_type)
    original_context = metadata_store_pb2.Context(
        type_id=context_type_id,
        name=self._get_test_type_name(),
        custom_properties={
            "property1": metadata_store_pb2.Value(string_value="value1")
        },
    )
    [context_id] = store.put_contexts([original_context])
    original_context.id = context_id

    modified_context = metadata_store_pb2.Context(
        id=original_context.id,
        type_id=original_context.type_id,
        name=original_context.name,
        custom_properties={
            "property1": metadata_store_pb2.Value(string_value="changed"),
            "property2": metadata_store_pb2.Value(string_value="added"),
        },
    )

    _, _, context_ids = store.put_execution(
        execution=execution,
        artifact_and_events=[],
        contexts=[modified_context],
        force_reuse_context=True,
    )
    self.assertCountEqual([context_id], context_ids)

    # Check that PutExecution did not overwrite the existing context with the
    # modified context, since we set force_reuse_context=True
    [got_context] = store.get_contexts_by_id([context_id])
    self.assertCountEqual(
        list(got_context.custom_properties.items()),
        list(original_context.custom_properties.items()),
    )

  def test_put_execution_with_reuse_context_if_already_exist(self):
    store = _get_metadata_store(self.cli_args)
    execution_type = metadata_store_pb2.ExecutionType(
        name=self._get_test_type_name())
    execution_type_id = store.put_execution_type(execution_type)
    execution = metadata_store_pb2.Execution(type_id=execution_type_id)

    context_type = metadata_store_pb2.ContextType(
        name=self._get_test_type_name())
    context_type_id = store.put_context_type(context_type)
    context = metadata_store_pb2.Context(
        type_id=context_type_id, name=self._get_test_type_name())

    # mimic a race with calls to create new context with the same name
    execution_id, _, context_ids = store.put_execution(
        execution=execution, artifact_and_events=[], contexts=[context])

    # the second call fails due to the context of the same name AlreadyExists
    with self.assertRaises(errors.AlreadyExistsError):
      store.put_execution(
          execution=execution, artifact_and_events=[], contexts=[context])

    # if set reuse_context_if_already_exist, the same call succeeds
    # context ids are the same, and the execution ids are different.
    execution_id2, _, context_ids2 = store.put_execution(
        execution=execution,
        artifact_and_events=[],
        contexts=[context],
        reuse_context_if_already_exist=True)
    self.assertEqual(context_ids, context_ids2)
    self.assertNotEqual(execution_id, execution_id2)
    self.assertLen(store.get_executions_by_context(context_ids[0]), 2)

  def test_put_execution_with_invalid_argument_errors(self):
    store = _get_metadata_store(self.cli_args)
    execution_type = metadata_store_pb2.ExecutionType(
        name=self._get_test_type_name())
    execution_type_id = store.put_execution_type(execution_type)
    not_exist_id = 1000
    execution = metadata_store_pb2.Execution(
        id=not_exist_id, type_id=execution_type_id)

    with self.assertRaises(errors.InvalidArgumentError):
      store.put_execution(
          execution=execution, artifact_and_events=[], contexts=[])

  def test_put_context_type_get_context_type(self):
    store = _get_metadata_store(self.cli_args)
    context_type_name = self._get_test_type_name()
    context_type = _create_example_context_type(context_type_name)

    type_id = store.put_context_type(context_type)
    context_type_result = store.get_context_type(context_type_name)
    self.assertEqual(context_type_result.id, type_id)
    self.assertEqual(context_type_result.name, context_type_name)

    context_types_by_id_results = store.get_context_types_by_id([type_id])
    self.assertLen(context_types_by_id_results, 1)
    self.assertEqual(context_types_by_id_results[0].id, type_id)
    self.assertEqual(context_types_by_id_results[0].name, context_type_name)

  def test_put_context_type_with_update_get_context_type(self):
    store = _get_metadata_store(self.cli_args)
    context_type = metadata_store_pb2.ContextType()
    context_type_name = self._get_test_type_name()
    context_type.name = context_type_name
    context_type.properties["foo"] = metadata_store_pb2.INT
    type_id = store.put_context_type(context_type)

    want_context_type = metadata_store_pb2.ContextType()
    want_context_type.name = context_type_name
    want_context_type.properties["foo"] = metadata_store_pb2.INT
    want_context_type.properties["new_property"] = metadata_store_pb2.STRING
    store.put_context_type(want_context_type, can_add_fields=True)

    got_context_type = store.get_context_type(context_type_name)
    self.assertEqual(got_context_type.id, type_id)
    self.assertEqual(got_context_type.name, context_type_name)
    self.assertEqual(got_context_type.properties["foo"], metadata_store_pb2.INT)
    self.assertEqual(got_context_type.properties["new_property"],
                     metadata_store_pb2.STRING)

  def test_put_contexts_get_contexts_by_id(self):
    store = _get_metadata_store(self.cli_args)
    context_type = _create_example_context_type(self._get_test_type_name())
    type_id = store.put_context_type(context_type)
    context = metadata_store_pb2.Context()
    context.type_id = type_id
    context.name = self._get_test_type_name()
    context.properties["foo"].int_value = 3
    context.custom_properties["abc"].string_value = "s"
    [context_id] = store.put_contexts([context])
    [context_result] = store.get_contexts_by_id([context_id])
    self.assertEqual(context_result.name, context.name)
    self.assertEqual(context_result.properties["foo"].int_value,
                     context.properties["foo"].int_value)
    self.assertEqual(context_result.custom_properties["abc"].string_value,
                     context.custom_properties["abc"].string_value)

  def test_put_contexts_get_contexts(self):
    store = _get_metadata_store(self.cli_args)
    context_type = _create_example_context_type(self._get_test_type_name())
    type_id = store.put_context_type(context_type)
    context_0 = metadata_store_pb2.Context()
    context_0.type_id = type_id
    context_0_name = self._get_test_type_name()
    context_0.name = context_0_name
    context_0.properties["bar"].string_value = "Hello"
    context_1 = metadata_store_pb2.Context()
    context_1_name = self._get_test_type_name()
    context_1.name = context_1_name
    context_1.type_id = type_id
    context_1.properties["foo"].int_value = -9

    existing_contexts_count = 0
    try:
      existing_contexts_count = len(store.get_contexts())
    except errors.NotFoundError:
      existing_contexts_count = 0
    [context_id_0, context_id_1] = store.put_contexts([context_0, context_1])

    context_result = store.get_contexts()
    new_contexts_count = len(context_result)
    context_result = [
        c for c in context_result
        if c.id == context_id_0 or c.id == context_id_1
    ]

    self.assertEqual(existing_contexts_count + 2, new_contexts_count)
    # Normalize the order of the results.
    if context_result[0].id == context_id_0:
      [context_result_0, context_result_1] = context_result
    else:
      [context_result_1, context_result_0] = context_result

    self.assertEqual(context_result_0.name, context_0_name)
    self.assertEqual(context_result_0.properties["bar"].string_value, "Hello")
    self.assertEqual(context_result_1.name, context_1_name)
    self.assertEqual(context_result_1.properties["foo"].int_value, -9)

  def test_get_contexts_by_limit(self):
    store = _get_metadata_store(self.cli_args)
    context_type = _create_example_context_type(self._get_test_type_name())
    type_id = store.put_context_type(context_type)

    context_ids = store.put_contexts([
        metadata_store_pb2.Context(
            name=self._get_test_type_name(), type_id=type_id),
        metadata_store_pb2.Context(
            name=self._get_test_type_name(), type_id=type_id),
        metadata_store_pb2.Context(
            name=self._get_test_type_name(), type_id=type_id)
    ])

    got_contexts = store.get_contexts(
        list_options=mlmd.ListOptions(limit=2, is_asc=False)
    )
    self.assertLen(got_contexts, 2)
    self.assertEqual(got_contexts[0].id, context_ids[2])
    self.assertEqual(got_contexts[1].id, context_ids[1])

  def test_get_contexts_by_paged_limit(self):
    store = _get_metadata_store(self.cli_args)
    context_type = _create_example_context_type(self._get_test_type_name())
    type_id = store.put_context_type(context_type)

    context_ids = store.put_contexts([
        metadata_store_pb2.Context(
            name=self._get_test_type_name(), type_id=type_id)
        for i in range(200)
    ])

    got_contexts = store.get_contexts(
        list_options=mlmd.ListOptions(limit=103, is_asc=False)
    )
    self.assertLen(got_contexts, 103)
    for i in range(103):
      self.assertEqual(got_contexts[i].id, context_ids[199 - i])

  def test_get_contexts_by_order_by_field(self):
    store = _get_metadata_store(self.cli_args)
    context_type = _create_example_context_type(self._get_test_type_name())
    type_id = store.put_context_type(context_type)

    context_ids = store.put_contexts([
        metadata_store_pb2.Context(
            name=self._get_test_type_name(), type_id=type_id)
        for i in range(200)
    ])

    got_contexts = store.get_contexts(
        list_options=mlmd.ListOptions(
            limit=103, order_by=mlmd.OrderByField.ID, is_asc=False
        )
    )

    self.assertLen(got_contexts, 103)
    for i in range(103):
      self.assertEqual(got_contexts[i].id, context_ids[199 - i])

  @parameterized.parameters(
      (_create_example_artifact_type, mlmd.MetadataStore.put_artifact_type,
       metadata_store_pb2.Artifact, mlmd.MetadataStore.put_artifacts,
       mlmd.MetadataStore.get_artifacts),
      (_create_example_execution_type, mlmd.MetadataStore.put_execution_type,
       metadata_store_pb2.Execution, mlmd.MetadataStore.put_executions,
       mlmd.MetadataStore.get_executions),
      (_create_example_context_type, mlmd.MetadataStore.put_context_type,
       metadata_store_pb2.Context, mlmd.MetadataStore.put_contexts,
       mlmd.MetadataStore.get_contexts))
  def test_get_nodes_by_filter_query(self, create_type_fn, put_type_fn,
                                     node_cls, put_nodes_fn, get_nodes_fn):
    store = _get_metadata_store(self.cli_args)
    node_type = create_type_fn(self._get_test_type_name())
    type_id = put_type_fn(store, node_type)

    nodes = []
    for i in range(200):
      nodes.append(node_cls(name=f"node_{i}", type_id=type_id))
      nodes[i].custom_properties["p"].int_value = i
    node_ids = put_nodes_fn(store, nodes)

    got_nodes = get_nodes_fn(
        store,
        list_options=mlmd.ListOptions(
            order_by=mlmd.OrderByField.ID,
            is_asc=True,
            filter_query=("custom_properties.p.int_value < 21 AND "
                          "name LIKE 'node_2%'")
        ))
    self.assertLen(got_nodes, 2)
    self.assertEqual(got_nodes[0].id, node_ids[2])
    self.assertEqual(got_nodes[0].name, "node_2")
    self.assertEqual(got_nodes[1].id, node_ids[20])
    self.assertEqual(got_nodes[1].name, "node_20")

  @parameterized.parameters((mlmd.MetadataStore.get_artifacts),
                            (mlmd.MetadataStore.get_executions),
                            (mlmd.MetadataStore.get_contexts))
  def test_get_nodes_by_filter_query_syntax_errors(self, get_nodes_fn):
    store = _get_metadata_store(self.cli_args)
    with self.assertRaises(errors.InvalidArgumentError):
      _ = get_nodes_fn(
          store, list_options=mlmd.ListOptions(filter_query="invalid syntax"))

  def test_put_contexts_get_context_by_type_and_name(self):
    # Prepare test data.
    store = _get_metadata_store(self.cli_args)
    context_type = _create_example_context_type(self._get_test_type_name())
    type_id = store.put_context_type(context_type)
    context = metadata_store_pb2.Context()
    context.type_id = type_id
    context.name = self._get_test_type_name()
    [context_id] = store.put_contexts([context])

    # Test Context found case.
    got_context = store.get_context_by_type_and_name(
        context_type.name, context.name)
    self.assertEqual(got_context.id, context_id)
    self.assertEqual(got_context.type_id, type_id)
    self.assertEqual(got_context.name, context.name)

    # Test Context not found cases.
    empty_context = store.get_context_by_type_and_name("random_name",
                                                       context.name)
    self.assertIsNone(empty_context)
    empty_context = store.get_context_by_type_and_name(context_type.name,
                                                       "random_name")
    self.assertIsNone(empty_context)
    empty_context = store.get_context_by_type_and_name("random_name",
                                                       "random_name")
    self.assertIsNone(empty_context)

  def test_put_contexts_get_contexts_by_external_ids(self):
    store = _get_metadata_store(self.cli_args)
    context_type = _create_example_context_type(self._get_test_type_name())
    type_id = store.put_context_type(context_type)

    want_context_0 = metadata_store_pb2.Context(
        type_id=type_id, name="want_context_0", external_id="want_context_0")

    want_context_1 = metadata_store_pb2.Context(
        type_id=type_id, name="want_context_1", external_id="want_context_1")

    store.put_contexts([want_context_0, want_context_1])
    context_results = store.get_contexts_by_external_ids(
        [want_context_0.external_id, want_context_1.external_id])
    external_ids = [context.external_id for context in context_results]
    self.assertLen(external_ids, 2)
    self.assertIn("want_context_0", external_ids)
    self.assertIn("want_context_1", external_ids)

  def test_put_contexts_get_contexts_by_type(self):
    store = _get_metadata_store(self.cli_args)
    context_type = _create_example_context_type(self._get_test_type_name())
    type_id = store.put_context_type(context_type)
    context_type_2 = _create_example_context_type(self._get_test_type_name())
    type_id_2 = store.put_context_type(context_type_2)
    context_0 = metadata_store_pb2.Context()
    context_0.type_id = type_id
    context_0.name = self._get_test_type_name()
    context_1 = metadata_store_pb2.Context()
    context_1.type_id = type_id_2
    context_1.name = self._get_test_type_name()

    [_, context_id_1] = store.put_contexts([context_0, context_1])
    context_result = store.get_contexts_by_type(context_type_2.name)
    self.assertLen(context_result, 1)
    self.assertEqual(context_result[0].id, context_id_1)

  def test_puts_contexts_empty_name(self):
    store = _get_metadata_store(self.cli_args)
    with self.assertRaises(errors.InvalidArgumentError):
      context_type = _create_example_context_type(self._get_test_type_name())
      type_id = store.put_context_type(context_type)
      context_0 = metadata_store_pb2.Context()
      context_0.type_id = type_id
      store.put_contexts([context_0])

  def test_puts_contexts_duplicated_name_with_the_same_type(self):
    store = _get_metadata_store(self.cli_args)
    with self.assertRaises(errors.AlreadyExistsError):
      context_type = _create_example_context_type(self._get_test_type_name())
      type_id = store.put_context_type(context_type)
      context_0 = metadata_store_pb2.Context()
      context_0.type_id = type_id
      context_0.name = "the_same_name"
      context_1 = metadata_store_pb2.Context()
      context_1.type_id = type_id
      context_1.name = "the_same_name"
      store.put_contexts([context_0, context_1])

  def test_update_context_get_context(self):
    store = _get_metadata_store(self.cli_args)
    context_type = _create_example_context_type(self._get_test_type_name())
    type_id = store.put_context_type(context_type)
    context = metadata_store_pb2.Context()
    context.type_id = type_id
    context.name = self._get_test_type_name()
    context.properties["bar"].string_value = "Hello"
    [context_id] = store.put_contexts([context])

    context_2 = metadata_store_pb2.Context()
    context_2.id = context_id
    context_2.external_id = "context_2"
    context_2.name = self._get_test_type_name()
    context_2.type_id = type_id
    context_2.properties["foo"].int_value = 12
    context_2.properties["bar"].string_value = "Goodbye"
    [context_id_2] = store.put_contexts([context_2])
    self.assertEqual(context_id, context_id_2)

    [context_result] = store.get_contexts_by_id([context_id])
    self.assertEqual(context_result.name, context_2.name)
    self.assertEqual(context_result.properties["bar"].string_value, "Goodbye")
    self.assertEqual(context_result.properties["foo"].int_value, 12)
    self.assertEqual(context_result.external_id, "context_2")

    # Test: updating with an context without type_id in the request won't erase
    # context's type_id.
    context_3 = metadata_store_pb2.Context(id=context_id, name="context_3")
    [context_id_3] = store.put_contexts([context_3])
    self.assertEqual(context_id_3, context_id)
    [context_result] = store.get_contexts_by_id([context_id_3])
    self.assertEqual(context_result.type_id, type_id)

  def test_put_lineage_subgraph_get_lineage_subgraph(self):
    store = _get_metadata_store(self.cli_args)
    execution_type = _create_example_execution_type(self._get_test_type_name())
    execution_type_id = store.put_execution_type(execution_type)
    artifact_type = _create_example_artifact_type(self._get_test_type_name())
    artifact_type_id = store.put_artifact_type(artifact_type)
    context_type = _create_example_context_type(self._get_test_type_name())
    context_type_id = store.put_context_type(context_type)

    existing_context = metadata_store_pb2.Context(
        type_id=context_type_id, name="existing_context")
    [existing_context_id] = store.put_contexts([existing_context])
    new_context = metadata_store_pb2.Context(
        type_id=context_type_id, name="new_context")
    request_contexts = [existing_context, new_context]

    existing_execution = metadata_store_pb2.Execution(
        type_id=execution_type_id, name="existing_execution")
    [existing_execution_id] = store.put_executions([existing_execution])
    existing_execution.id = existing_execution_id
    new_execution = metadata_store_pb2.Execution(
        type_id=execution_type_id, name="new_execution")
    request_executions = [existing_execution, new_execution]

    input_artifact = metadata_store_pb2.Artifact(
        type_id=artifact_type_id, uri="testuri")
    [input_artifact_id] = store.put_artifacts([input_artifact])
    input_artifact.id = input_artifact_id
    output_artifact = metadata_store_pb2.Artifact(
        type_id=artifact_type_id, uri="output_artifact")
    request_artifacts = [input_artifact, output_artifact]

    input_event_for_existing_execution = metadata_store_pb2.Event(
        type=metadata_store_pb2.Event.INPUT,
        execution_id=existing_execution_id,
        artifact_id=input_artifact_id)
    input_event_for_new_execution = metadata_store_pb2.Event(
        type=metadata_store_pb2.Event.INPUT, artifact_id=input_artifact_id)
    output_event_for_existing_execution = metadata_store_pb2.Event(
        type=metadata_store_pb2.Event.OUTPUT,
        execution_id=existing_execution_id)
    output_event_for_new_execution = metadata_store_pb2.Event(
        type=metadata_store_pb2.Event.OUTPUT)
    request_event_edges = [(0, 0, input_event_for_existing_execution),
                           (None, 1, output_event_for_existing_execution),
                           (1, None, input_event_for_new_execution),
                           (1, 1, output_event_for_new_execution)]

    # Request should fail since existing_context already inserted
    with self.assertRaises(errors.AlreadyExistsError):
      store.put_lineage_subgraph(request_executions, request_artifacts,
                                 request_contexts, request_event_edges)

    # Request should succeed with `reuse_context_if_already_exist` set
    execution_ids, artifact_ids, context_ids = store.put_lineage_subgraph(
        request_executions,
        request_artifacts,
        request_contexts,
        request_event_edges,
        reuse_context_if_already_exist=True)
    for execution, execution_id in zip(request_executions, execution_ids):
      execution.id = execution_id
    for artifact, artifact_id in zip(request_artifacts, artifact_ids):
      artifact.id = artifact_id
    for context, context_id in zip(request_contexts, context_ids):
      context.id = context_id

    # Verify inserted items
    self.assertLen(execution_ids, 2)
    self.assertEqual(execution_ids[0], existing_execution_id)
    self.assertLen(artifact_ids, 2)
    self.assertEqual(artifact_ids[0], input_artifact_id)
    self.assertLen(context_ids, 2)
    self.assertEqual(context_ids[0], existing_context_id)

    get_contexts_results = store.get_contexts_by_type(
        type_name=context_type.name)
    self.assertLen(get_contexts_results, 2)
    get_contexts_results = {
        context.id: context for context in get_contexts_results
    }
    self.assertIn(existing_context.id, get_contexts_results)
    self.assertEqual(get_contexts_results[existing_context.id].name,
                     existing_context.name)
    self.assertEqual(get_contexts_results[existing_context.id].type_id,
                     existing_context.type_id)
    self.assertIn(new_context.id, get_contexts_results)
    self.assertEqual(get_contexts_results[new_context.id].name,
                     new_context.name)
    self.assertEqual(get_contexts_results[new_context.id].type_id,
                     new_context.type_id)

    get_artifacts_by_existing_context_result = store.get_artifacts_by_context(
        existing_context.id)
    get_artifacts_by_new_context_result = store.get_artifacts_by_context(
        new_context.id)
    self.assertEqual(get_artifacts_by_existing_context_result,
                     get_artifacts_by_new_context_result)
    self.assertLen(get_artifacts_by_new_context_result, 2)
    get_artifacts_result = {
        artifact.id: artifact
        for artifact in get_artifacts_by_new_context_result
    }
    self.assertIn(artifact_ids[0], get_artifacts_result)
    self.assertEqual(get_artifacts_result[artifact_ids[0]].type_id,
                     input_artifact.type_id)
    self.assertEqual(get_artifacts_result[artifact_ids[0]].uri,
                     input_artifact.uri)
    self.assertIn(artifact_ids[1], get_artifacts_result)
    self.assertEqual(get_artifacts_result[artifact_ids[1]].type_id,
                     output_artifact.type_id)
    self.assertEqual(get_artifacts_result[artifact_ids[1]].uri,
                     output_artifact.uri)

    get_executions_by_existing_context_result = store.get_executions_by_context(
        existing_context.id)
    get_executions_by_new_context_result = store.get_executions_by_context(
        new_context.id)
    self.assertEqual(get_executions_by_existing_context_result,
                     get_executions_by_new_context_result)
    self.assertLen(get_executions_by_new_context_result, 2)
    get_executions_result = {
        execution.id: execution
        for execution in get_executions_by_new_context_result
    }
    self.assertIn(execution_ids[0], get_executions_result)
    self.assertEqual(get_executions_result[execution_ids[0]].type_id,
                     existing_execution.type_id)
    self.assertEqual(get_executions_result[execution_ids[0]].name,
                     existing_execution.name)
    self.assertIn(execution_ids[1], get_executions_result)
    self.assertEqual(get_executions_result[execution_ids[1]].type_id,
                     new_execution.type_id)
    self.assertEqual(get_executions_result[execution_ids[1]].name,
                     new_execution.name)

    get_events_result = store.get_events_by_execution_ids(execution_ids)
    self.assertLen(get_events_result, 4)
    get_events_result = {(event.execution_id, event.artifact_id): event
                         for event in get_events_result}
    input_event_for_existing_execution_key = (existing_execution.id,
                                              input_artifact.id)
    self.assertIn(input_event_for_existing_execution_key, get_events_result)
    self.assertEqual(
        get_events_result[input_event_for_existing_execution_key].type,
        input_event_for_existing_execution.type)
    output_event_for_existing_execution_key = (new_execution.id,
                                               output_artifact.id)
    self.assertIn(output_event_for_existing_execution_key, get_events_result)
    self.assertEqual(
        get_events_result[output_event_for_existing_execution_key].type,
        output_event_for_existing_execution.type)
    input_event_for_new_execution_key = (existing_execution.id,
                                         input_artifact.id)
    self.assertIn(input_event_for_new_execution_key, get_events_result)
    self.assertEqual(get_events_result[input_event_for_new_execution_key].type,
                     input_event_for_new_execution.type)
    output_event_for_new_execution_key = (new_execution.id, output_artifact.id)
    self.assertIn(output_event_for_new_execution_key, get_events_result)
    self.assertEqual(get_events_result[output_event_for_new_execution_key].type,
                     output_event_for_new_execution.type)

    # Test get_lineage_subgraph() with max_num_hops = 10 and field mask paths =
    # ["events", "associations", "attributions"], the whole lineage subgraph
    # skeleton will be returned.
    query_options = metadata_store_pb2.LineageSubgraphQueryOptions(
        starting_artifacts=metadata_store_pb2.LineageSubgraphQueryOptions.StartingNodes(
            filter_query="uri = 'output_artifact'"
        ),
        max_num_hops=10,
    )

    subgraph_skeleton = store.get_lineage_subgraph(
        query_options, ["events", "associations", "attributions"]
    )
    self.assertEmpty(subgraph_skeleton.artifacts)
    self.assertEmpty(subgraph_skeleton.executions)
    self.assertEmpty(subgraph_skeleton.contexts)
    self.assertEmpty(subgraph_skeleton.artifact_types)
    self.assertEmpty(subgraph_skeleton.execution_types)
    self.assertEmpty(subgraph_skeleton.context_types)
    self.assertLen(subgraph_skeleton.events, 4)
    self.assertLen(subgraph_skeleton.associations, 4)
    self.assertLen(subgraph_skeleton.attributions, 4)

    # Test get_lineage_subgraph() with max_num_hops = 10 and an empty
    # field_mask_paths list, the whole lineage subgraph with node details will
    # be returned.
    subgraph = store.get_lineage_subgraph(query_options)
    self.assertLen(subgraph.artifacts, 2)
    self.assertSameElements(
        [subgraph.artifacts[0].uri, subgraph.artifacts[1].uri],
        [input_artifact.uri, output_artifact.uri],
    )
    self.assertLen(subgraph.executions, 2)
    self.assertSameElements(
        [subgraph.executions[0].name, subgraph.executions[1].name],
        [existing_execution.name, new_execution.name],
    )
    self.assertLen(subgraph.contexts, 2)
    self.assertSameElements(
        [subgraph.contexts[0].name, subgraph.contexts[1].name],
        [existing_context.name, new_context.name],
    )
    self.assertLen(subgraph.artifact_types, 1)
    self.assertSameElements(
        [subgraph.artifact_types[0].name], [artifact_type.name]
    )
    self.assertLen(subgraph.execution_types, 1)
    self.assertSameElements(
        [subgraph.execution_types[0].name], [execution_type.name]
    )
    self.assertLen(subgraph.context_types, 1)
    self.assertSameElements(
        [subgraph.context_types[0].name], [context_type.name]
    )
    self.assertLen(subgraph_skeleton.events, 4)
    self.assertLen(subgraph_skeleton.associations, 4)
    self.assertLen(subgraph_skeleton.attributions, 4)

    # Test get_lineage_subgraph() with max_num_hops = 0 from starting executions
    # filtered by context name. All the executions will be returned.
    query_options = metadata_store_pb2.LineageSubgraphQueryOptions(
        starting_executions=metadata_store_pb2.LineageSubgraphQueryOptions.StartingNodes(
            filter_query="contexts_a.name='existing_context'"
        ),
        max_num_hops=0,
    )
    subgraph = store.get_lineage_subgraph(query_options)
    self.assertEmpty(subgraph.artifacts)
    self.assertLen(subgraph.executions, 2)
    self.assertSameElements(
        [subgraph.executions[0].name, subgraph.executions[1].name],
        [existing_execution.name, new_execution.name],
    )
    self.assertLen(subgraph.contexts, 2)
    self.assertSameElements(
        [subgraph.contexts[0].name, subgraph.contexts[1].name],
        [existing_context.name, new_context.name],
    )
    self.assertEmpty(subgraph.artifact_types)
    self.assertLen(subgraph.execution_types, 1)
    self.assertLen(subgraph.context_types, 1)
    self.assertEmpty(subgraph.events)
    self.assertLen(subgraph.associations, 4)
    self.assertEmpty(subgraph.attributions)

    # Test get_lineage_subgraph() with various field mask paths.
    query_options = metadata_store_pb2.LineageSubgraphQueryOptions(
        starting_artifacts=metadata_store_pb2.LineageSubgraphQueryOptions.StartingNodes(
            filter_query="uri = 'output_artifact'"
        ),
        max_num_hops=10,
    )

    subgraph = store.get_lineage_subgraph(
        query_options, ["artifact_types", "execution_types", "context_types"]
    )
    self.assertEmpty(subgraph.artifacts)
    self.assertEmpty(subgraph.executions)
    self.assertEmpty(subgraph.contexts)
    self.assertLen(subgraph.artifact_types, 1)
    self.assertLen(subgraph.execution_types, 1)
    self.assertLen(subgraph.context_types, 1)
    self.assertEmpty(subgraph.events)
    self.assertEmpty(subgraph.associations)
    self.assertEmpty(subgraph.attributions)

    subgraph = store.get_lineage_subgraph(
        query_options, ["artifacts", "executions", "contexts"]
    )
    self.assertLen(subgraph.artifacts, 2)
    self.assertSameElements(
        [subgraph.artifacts[0].uri, subgraph.artifacts[1].uri],
        [input_artifact.uri, output_artifact.uri],
    )
    self.assertLen(subgraph.executions, 2)
    self.assertSameElements(
        [subgraph.executions[0].name, subgraph.executions[1].name],
        [existing_execution.name, new_execution.name],
    )
    self.assertLen(subgraph.contexts, 2)
    self.assertSameElements(
        [subgraph.contexts[0].name, subgraph.contexts[1].name],
        [existing_context.name, new_context.name],
    )
    self.assertEmpty(subgraph.artifact_types)
    self.assertEmpty(subgraph.execution_types)
    self.assertEmpty(subgraph.context_types)
    self.assertEmpty(subgraph.events)
    self.assertEmpty(subgraph.associations)
    self.assertEmpty(subgraph.attributions)

  def test_put_lineage_subgraph_get_lineage_subgraph_with_direction(self):
    # Test with a simple lineage graph:
    # input_artifact -> execution -> output_artifact.
    store = _get_metadata_store(self.cli_args)
    execution_type = _create_example_execution_type(self._get_test_type_name())
    execution_type_id = store.put_execution_type(execution_type)
    artifact_type = _create_example_artifact_type(self._get_test_type_name())
    artifact_type_id = store.put_artifact_type(artifact_type)
    context_type = _create_example_context_type(self._get_test_type_name())
    context_type_id = store.put_context_type(context_type)

    context = metadata_store_pb2.Context(
        type_id=context_type_id, name="test_context"
    )
    [context.id] = store.put_contexts([context])

    input_artifact = metadata_store_pb2.Artifact(
        type_id=artifact_type_id, uri="input_artifact_uri"
    )
    output_artifact = metadata_store_pb2.Artifact(
        type_id=artifact_type_id, uri="output_artifact_uri"
    )
    [input_artifact.id, output_artifact.id] = store.put_artifacts(
        [input_artifact, output_artifact]
    )

    execution = metadata_store_pb2.Execution(
        type_id=execution_type_id, name="test_execution"
    )
    [execution.id] = store.put_executions([execution])

    input_event = metadata_store_pb2.Event(
        type=metadata_store_pb2.Event.INPUT,
        execution_id=execution.id,
        artifact_id=input_artifact.id,
    )
    output_event = metadata_store_pb2.Event(
        type=metadata_store_pb2.Event.OUTPUT,
        execution_id=execution.id,
        artifact_id=output_artifact.id,
    )

    request_event_edges = [(0, 0, input_event), (0, 1, output_event)]
    store.put_lineage_subgraph(
        [execution],
        [input_artifact, output_artifact],
        [context],
        request_event_edges,
    )

    # Test get_lineage_subgraph() with direction.
    query_options = metadata_store_pb2.LineageSubgraphQueryOptions(
        starting_executions=metadata_store_pb2.LineageSubgraphQueryOptions.StartingNodes(
            filter_query="name = 'test_execution'"
        ),
        max_num_hops=2,
        direction=metadata_store_pb2.LineageSubgraphQueryOptions.Direction.DOWNSTREAM,
    )
    subgraph = store.get_lineage_subgraph(query_options)
    self.assertLen(subgraph.artifacts, 1)
    self.assertLen(subgraph.executions, 1)
    self.assertSameElements(
        [subgraph.artifacts[0].uri],
        [output_artifact.uri],
    )
    self.assertSameElements(
        [subgraph.executions[0].name],
        [execution.name],
    )
    self.assertLen(subgraph.contexts, 1)
    self.assertSameElements(
        [subgraph.contexts[0].name],
        [context.name],
    )
    self.assertLen(subgraph.events, 1)
    self.assertLen(subgraph.artifact_types, 1)
    self.assertSameElements(
        [subgraph.artifact_types[0].name], [artifact_type.name]
    )
    self.assertLen(subgraph.execution_types, 1)
    self.assertSameElements(
        [subgraph.execution_types[0].name], [execution_type.name]
    )
    self.assertLen(subgraph.context_types, 1)
    self.assertSameElements(
        [subgraph.context_types[0].name], [context_type.name]
    )

    query_options.direction = (
        metadata_store_pb2.LineageSubgraphQueryOptions.Direction.UPSTREAM
    )
    subgraph = store.get_lineage_subgraph(query_options)
    self.assertLen(subgraph.artifacts, 1)
    self.assertLen(subgraph.executions, 1)
    self.assertSameElements(
        [subgraph.artifacts[0].uri],
        [input_artifact.uri],
    )
    self.assertSameElements(
        [subgraph.executions[0].name],
        [execution.name],
    )
    self.assertLen(subgraph.contexts, 1)
    self.assertSameElements(
        [subgraph.contexts[0].name],
        [context.name],
    )
    self.assertLen(subgraph.events, 1)
    self.assertLen(subgraph.artifact_types, 1)
    self.assertSameElements(
        [subgraph.artifact_types[0].name], [artifact_type.name]
    )
    self.assertLen(subgraph.execution_types, 1)
    self.assertSameElements(
        [subgraph.execution_types[0].name], [execution_type.name]
    )
    self.assertLen(subgraph.context_types, 1)
    self.assertSameElements(
        [subgraph.context_types[0].name], [context_type.name]
    )

  def test_put_and_use_attributions_and_associations(self):
    store = _get_metadata_store(self.cli_args)
    context_type = _create_example_context_type(self._get_test_type_name())
    context_type_id = store.put_context_type(context_type)
    want_context = metadata_store_pb2.Context()
    want_context.type_id = context_type_id
    want_context.name = self._get_test_type_name()
    [context_id] = store.put_contexts([want_context])
    want_context.id = context_id

    execution_type = _create_example_execution_type(self._get_test_type_name())
    execution_type_id = store.put_execution_type(execution_type)
    want_execution = metadata_store_pb2.Execution()
    want_execution.type_id = execution_type_id
    want_execution.properties["foo"].int_value = 3
    [execution_id] = store.put_executions([want_execution])
    want_execution.id = execution_id

    artifact_type = _create_example_artifact_type(self._get_test_type_name())
    artifact_type_id = store.put_artifact_type(artifact_type)
    want_artifact = metadata_store_pb2.Artifact()
    want_artifact.type_id = artifact_type_id
    want_artifact.uri = "testuri"
    [artifact_id] = store.put_artifacts([want_artifact])
    want_artifact.id = artifact_id

    # insert attribution and association and test querying the relationship
    attribution = metadata_store_pb2.Attribution()
    attribution.artifact_id = want_artifact.id
    attribution.context_id = want_context.id
    association = metadata_store_pb2.Association()
    association.execution_id = want_execution.id
    association.context_id = want_context.id
    store.put_attributions_and_associations([attribution], [association])

    # test querying the relationship
    got_contexts = store.get_contexts_by_artifact(want_artifact.id)
    self.assertLen(got_contexts, 1)
    self.assertEqual(got_contexts[0].id, want_context.id)
    self.assertEqual(got_contexts[0].name, want_context.name)
    got_arifacts = store.get_artifacts_by_context(want_context.id)
    self.assertLen(got_arifacts, 1)
    self.assertEqual(got_arifacts[0].uri, want_artifact.uri)
    got_executions = store.get_executions_by_context(want_context.id)
    self.assertLen(got_executions, 1)
    self.assertEqual(got_executions[0].properties["foo"],
                     want_execution.properties["foo"])
    got_contexts = store.get_contexts_by_execution(want_execution.id)
    self.assertLen(got_contexts, 1)
    self.assertEqual(got_contexts[0].id, want_context.id)
    self.assertEqual(got_contexts[0].name, want_context.name)

  def test_put_duplicated_attributions_and_empty_associations(self):
    store = _get_metadata_store(self.cli_args)
    context_type = _create_example_context_type(self._get_test_type_name())
    context_type_id = store.put_context_type(context_type)
    want_context = metadata_store_pb2.Context()
    want_context.type_id = context_type_id
    want_context.name = self._get_test_type_name()
    [context_id] = store.put_contexts([want_context])
    want_context.id = context_id

    artifact_type = _create_example_artifact_type(self._get_test_type_name())
    artifact_type_id = store.put_artifact_type(artifact_type)
    want_artifact = metadata_store_pb2.Artifact()
    want_artifact.type_id = artifact_type_id
    want_artifact.uri = "testuri"
    [artifact_id] = store.put_artifacts([want_artifact])
    want_artifact.id = artifact_id

    attribution = metadata_store_pb2.Attribution()
    attribution.artifact_id = want_artifact.id
    attribution.context_id = want_context.id
    store.put_attributions_and_associations([attribution, attribution], [])

    got_contexts = store.get_contexts_by_artifact(want_artifact.id)
    self.assertLen(got_contexts, 1)
    self.assertEqual(got_contexts[0].id, want_context.id)
    self.assertEqual(got_contexts[0].name, want_context.name)
    got_arifacts = store.get_artifacts_by_context(want_context.id)
    self.assertLen(got_arifacts, 1)
    self.assertEqual(got_arifacts[0].uri, want_artifact.uri)
    self.assertEmpty(store.get_executions_by_context(want_context.id))

  def test_put_parent_contexts_already_exist_error(self):
    # Inserts a context type.
    store = _get_metadata_store(self.cli_args)
    context_type = _create_example_context_type(self._get_test_type_name())
    context_type_id = store.put_context_type(context_type)

    # Inserts two connected contexts.
    context_1 = metadata_store_pb2.Context(
        type_id=context_type_id, name="child_context")
    context_2 = metadata_store_pb2.Context(
        type_id=context_type_id, name="parent_context")
    context_ids = store.put_contexts([context_1, context_2])

    # Inserts a parent context.
    parent_context = metadata_store_pb2.ParentContext(
        child_id=context_ids[0], parent_id=context_ids[1])
    store.put_parent_contexts([parent_context])

    # Recreates the same parent context should returns AlreadyExists error.
    with self.assertRaises(errors.AlreadyExistsError):
      store.put_parent_contexts([parent_context])

  def test_put_parent_contexts_invalid_argument_error(self):
    # Inserts a context type.
    store = _get_metadata_store(self.cli_args)
    context_type = _create_example_context_type(self._get_test_type_name())
    context_type_id = store.put_context_type(context_type)

    # Creates two not exist context ids.
    stored_context = metadata_store_pb2.Context(
        type_id=context_type_id, name="stored_context")
    context_ids = store.put_contexts([stored_context])
    stored_context_id = context_ids[0]
    not_exist_context_id = stored_context_id + 1
    not_exist_context_id_2 = stored_context_id + 2

    # Enumerates the case of creating parent context with invalid argument
    # (context id cannot be found in the database).
    # Six invalid argument cases:
    # 1. no parent id, no child id.
    # 2. no parent id.
    # 3. no children id.
    # 4. both parent and children id are not valid.
    # 5. parent id is not valid.
    # 6. children id is not valid.
    invalid_parent_contexts = [
        metadata_store_pb2.ParentContext(child_id=None, parent_id=None),
        metadata_store_pb2.ParentContext(
            child_id=stored_context_id, parent_id=None),
        metadata_store_pb2.ParentContext(
            child_id=None, parent_id=stored_context_id),
        metadata_store_pb2.ParentContext(
            child_id=not_exist_context_id, parent_id=not_exist_context_id_2),
        metadata_store_pb2.ParentContext(
            child_id=stored_context_id, parent_id=not_exist_context_id_2),
        metadata_store_pb2.ParentContext(
            child_id=not_exist_context_id, parent_id=stored_context_id)
    ]

    for invalid_parent_context in invalid_parent_contexts:
      with self.assertRaises(errors.InvalidArgumentError):
        store.put_parent_contexts([invalid_parent_context])

  def test_put_parent_contexts_and_get_linked_context_by_context(self):
    # Inserts a context type.
    store = _get_metadata_store(self.cli_args)
    context_type = _create_example_context_type(self._get_test_type_name())
    context_type_id = store.put_context_type(context_type)

    # Creates some contexts to be inserted into the later parent context
    # relationship.
    num_contexts = 7
    stored_contexts = []
    for i in range(num_contexts):
      stored_contexts.append(
          metadata_store_pb2.Context(
              type_id=context_type_id, name=("stored_context_" + str(i))))
    stored_context_ids = store.put_contexts(stored_contexts)
    for context, context_id in zip(stored_contexts, stored_context_ids):
      context.id = context_id

    # Prepares a list of parent contexts and stores every parent context
    # relationship for each context.
    want_parents = collections.defaultdict(list)
    want_children = collections.defaultdict(list)
    stored_parent_contexts = []

    def prepares_parent_context(child_idx, parent_idx):
      stored_parent_contexts.append(
          metadata_store_pb2.ParentContext(
              child_id=stored_contexts[child_idx].id,
              parent_id=stored_contexts[parent_idx].id))
      want_parents[child_idx].append(stored_contexts[parent_idx])
      want_children[parent_idx].append(stored_contexts[child_idx])

    prepares_parent_context(child_idx=1, parent_idx=0)
    prepares_parent_context(child_idx=2, parent_idx=0)
    prepares_parent_context(child_idx=3, parent_idx=2)
    prepares_parent_context(child_idx=6, parent_idx=1)
    prepares_parent_context(child_idx=5, parent_idx=4)
    prepares_parent_context(child_idx=6, parent_idx=5)
    store.put_parent_contexts(stored_parent_contexts)

    # Verifies the parent contexts by looking up and stored result.
    for i in range(num_contexts):
      got_parents = store.get_parent_contexts_by_context(stored_contexts[i].id)
      got_children = store.get_children_contexts_by_context(
          stored_contexts[i].id)
      self.assertLen(got_parents, len(want_parents[i]))
      self.assertLen(got_children, len(want_children[i]))
      for got_parent, want_parent in zip(got_parents, want_parents[i]):
        self.assertEqual(got_parent.id, want_parent.id)
        self.assertEqual(got_parent.name, want_parent.name)
      for got_child, want_child in zip(got_children, want_children[i]):
        self.assertEqual(got_child.id, want_child.id)
        self.assertEqual(got_child.name, want_child.name)

  @pytest.mark.xfail(run=False, reason="PR 206 This test fails and needs to be fixed.")
  def test_downgrade_metadata_store(self):
    # create a metadata store and init to the current library version
    db_file = os.path.join(absltest.get_default_test_tmpdir(),
                           self._get_test_db_name())
    if os.path.exists(db_file):
      os.remove(db_file)
    connection_config = metadata_store_pb2.ConnectionConfig()
    connection_config.sqlite.filename_uri = db_file
    mlmd.MetadataStore(connection_config)

    # wrong downgrade_to_schema_version
    with self.assertRaisesRegex(errors.InvalidArgumentError,
                                "downgrade_to_schema_version not specified"):
      mlmd.downgrade_schema(connection_config, -1)

    # invalid argument for the downgrade_to_schema_version
    with self.assertRaisesRegex(errors.InvalidArgumentError,
                                "MLMD cannot be downgraded to schema_version"):
      downgrade_to_version = 999999
      mlmd.downgrade_schema(connection_config, downgrade_to_version)

    # downgrade the metadata store to v0.13.2 where schema version is 0
    mlmd.downgrade_schema(connection_config, downgrade_to_schema_version=0)
    os.remove(db_file)

  @pytest.mark.xfail(run=False, reason="PR 206 This test fails and needs to be fixed.")
  def test_enable_metadata_store_upgrade_migration(self):
    # create a metadata store and downgrade to version 0
    db_file = os.path.join(absltest.get_default_test_tmpdir(),
                           self._get_test_db_name())
    if os.path.exists(db_file):
      os.remove(db_file)
    connection_config = metadata_store_pb2.ConnectionConfig()
    connection_config.sqlite.filename_uri = db_file
    mlmd.MetadataStore(connection_config)
    mlmd.downgrade_schema(connection_config, 0)

    upgrade_conn_config = metadata_store_pb2.ConnectionConfig()
    upgrade_conn_config.sqlite.filename_uri = db_file
    with self.assertRaisesRegex(RuntimeError, "chema migration is disabled"):
      # if disabled then the store cannot be used.
      mlmd.MetadataStore(upgrade_conn_config)

    # if enable, then the store can be created
    mlmd.MetadataStore(upgrade_conn_config, enable_upgrade_migration=True)
    os.remove(db_file)

  def test_put_invalid_artifact(self):
    store = _get_metadata_store(self.cli_args)
    artifact_type = _create_example_artifact_type(self._get_test_type_name())
    artifact_type_id = store.put_artifact_type(artifact_type)
    artifact = metadata_store_pb2.Artifact()
    artifact.type_id = artifact_type_id
    artifact.uri = "testuri"
    # Create the Value message for "foo" but don't populate its value.
    artifact.properties["foo"]  # pylint: disable=pointless-statement
    with self.assertRaisesRegex(errors.InvalidArgumentError,
                                "Found unmatched property type: foo"):
      store.put_artifacts([artifact])<|MERGE_RESOLUTION|>--- conflicted
+++ resolved
@@ -17,13 +17,8 @@
 import uuid
 import pytest
 
-<<<<<<< HEAD
-from absl.testing import absltest
-from absl.testing import parameterized
-=======
 from absl import flags
 from absl.testing import absltest, parameterized
->>>>>>> aa485688
 
 import ml_metadata as mlmd
 from ml_metadata import errors
